--- conflicted
+++ resolved
@@ -159,12 +159,8 @@
     spec_version: 11,
     impl_version: 0,
     apis: RUNTIME_API_VERSIONS,
-<<<<<<< HEAD
-    transaction_version: 4,
+    transaction_version: 5,
     state_version: 1,
-=======
-    transaction_version: 5,
->>>>>>> 0c601812
 };
 
 /// The BABE epoch configuration at genesis.
