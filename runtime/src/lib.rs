// This file is part of Substrate.

// Copyright (C) 2018-2021 Parity Technologies (UK) Ltd.
// SPDX-License-Identifier: GPL-3.0-or-later WITH Classpath-exception-2.0

// This program is free software: you can redistribute it and/or modify
// it under the terms of the GNU General Public License as published by
// the Free Software Foundation, either version 3 of the License, or
// (at your option) any later version.

// This program is distributed in the hope that it will be useful,
// but WITHOUT ANY WARRANTY; without even the implied warranty of
// MERCHANTABILITY or FITNESS FOR A PARTICULAR PURPOSE. See the
// GNU General Public License for more details.

// You should have received a copy of the GNU General Public License
// along with this program. If not, see <https://www.gnu.org/licenses/>.

//! The Substrate runtime. This can be compiled with `#[no_std]`, ready for Wasm.

#![cfg_attr(not(feature = "std"), no_std)]
// `construct_runtime!` does a lot of recursion and requires us to increase the limit to 256.
#![recursion_limit = "256"]

use codec::{Decode, Encode, MaxEncodedLen};
use frame_support::{
    construct_runtime, parameter_types,
    traits::{
        AsEnsureOriginWithArg, ConstU128, ConstU32, Currency, EqualPrivilegeOnly, Everything,
        FindAuthor, Imbalance, InstanceFilter, KeyOwnerProofSystem, LockIdentifier, Nothing,
        OnUnbalanced, U128CurrencyToVote,
    },
    weights::{
        constants::{BlockExecutionWeight, ExtrinsicBaseWeight, RocksDbWeight, WEIGHT_PER_SECOND},
        ConstantMultiplier, DispatchClass, IdentityFee, Weight,
    },
    ConsensusEngineId, PalletId, RuntimeDebug,
};
use frame_system::{
    limits::{BlockLength, BlockWeights},
    EnsureNever, EnsureRoot,
};
pub use node_primitives::{AccountId, Signature};
use node_primitives::{AccountIndex, Balance, BlockNumber, Hash, Index, Moment};
use pallet_contracts::weights::WeightInfo;
use pallet_grandpa::fg_primitives;
use pallet_grandpa::{AuthorityId as GrandpaId, AuthorityList as GrandpaAuthorityList};
use pallet_im_online::sr25519::AuthorityId as ImOnlineId;
use pallet_session::historical as pallet_session_historical;
pub use pallet_transaction_payment::{CurrencyAdapter, Multiplier, TargetedFeeAdjustment};
use pallet_transaction_payment::{FeeDetails, RuntimeDispatchInfo};
use sp_api::impl_runtime_apis;
use sp_authority_discovery::AuthorityId as AuthorityDiscoveryId;
use sp_core::{crypto::KeyTypeId, OpaqueMetadata, H160, H256, U256};
use sp_inherents::{CheckInherentsResult, InherentData};
use sp_runtime::traits::{
    self, BlakeTwo256, Block as BlockT, Convert, ConvertInto, DispatchInfoOf, Dispatchable,
    NumberFor, OpaqueKeys, PostDispatchInfoOf, SaturatedConversion, StaticLookup,
};
use sp_runtime::transaction_validity::{
    TransactionPriority, TransactionSource, TransactionValidity, TransactionValidityError,
};
use sp_runtime::RuntimeAppPublic;
use sp_runtime::{
    create_runtime_str, generic, impl_opaque_keys, ApplyExtrinsicResult, FixedPointNumber, Perbill,
    Percent, Permill, Perquintill,
};
use sp_std::{marker::PhantomData, prelude::*};
#[cfg(any(feature = "std", test))]
use sp_version::NativeVersion;
use sp_version::RuntimeVersion;
use static_assertions::const_assert;

pub use pallet_micropayment;

use fp_rpc::{TransactionStatusV2 as TransactionStatus, TxPoolResponse};
use pallet_ethereum::{Call::transact, Transaction as EthereumTransaction};
use pallet_evm::FeeCalculator;
use pallet_evm::{
    Account as EVMAccount, EVMCurrencyAdapter, GasWeightMapping, PairedAddressMapping, Runner,
};

mod precompiles;
use precompiles::FrontierPrecompiles;

#[cfg(any(feature = "std", test))]
pub use frame_system::Call as SystemCall;
#[cfg(any(feature = "std", test))]
pub use pallet_balances::Call as BalancesCall;
#[cfg(any(feature = "std", test))]
pub use pallet_staking::StakerStatus;
#[cfg(any(feature = "std", test))]
pub use sp_runtime::BuildStorage;

use sp_std::vec::Vec;

/// Implementations of some helper traits passed into runtime modules as associated types.
pub mod impls;
use impls::Author;

/// Constant values used within the runtime.
pub mod constants;
use constants::{currency::*, time::*};
use sp_runtime::generic::Era;

// Make the WASM binary available.
#[cfg(feature = "std")]
include!(concat!(env!("OUT_DIR"), "/wasm_binary.rs"));

/// Wasm binary unwrapped. If built with `SKIP_WASM_BUILD`, the function panics.
#[cfg(feature = "std")]
pub fn wasm_binary_unwrap() -> &'static [u8] {
    WASM_BINARY.expect(
        "Development wasm binary is not available. This means the client is \
                        built with `SKIP_WASM_BUILD` flag and it is only usable for \
                        production chains. Please rebuild with the flag disabled.",
    )
}

/// Opaque types. These are used by the CLI to instantiate machinery that don't need to know
/// the specifics of the runtime. They can then be made to be agnostic over specific formats
/// of data like extrinsics, allowing for them to continue syncing the network through upgrades
/// to even the core data structures.
pub mod opaque {
    use super::*;

    pub use sp_runtime::OpaqueExtrinsic as UncheckedExtrinsic;

    /// Opaque block header type.
    pub type Header = generic::Header<BlockNumber, BlakeTwo256>;
    /// Opaque block type.
    pub type Block = generic::Block<Header, UncheckedExtrinsic>;
    /// Opaque block identifier type.
    pub type BlockId = generic::BlockId<Block>;

    impl_opaque_keys! {
        pub struct SessionKeys {
            pub babe: Babe,
            pub grandpa: Grandpa,
        }
    }
}

/// Runtime version.
#[sp_version::runtime_version]
pub const VERSION: RuntimeVersion = RuntimeVersion {
    spec_name: create_runtime_str!("deeper-chain"),
    impl_name: create_runtime_str!("deeper-chain"),
    authoring_version: 10,
    // Per convention: if the runtime behavior changes, increment spec_version
    // and set impl_version to 0. If only runtime
    // implementation changes and behavior does not, then leave spec_version as
    // is and increment impl_version.
    spec_version: 24,
    impl_version: 0,
    apis: RUNTIME_API_VERSIONS,
    transaction_version: 10,
    state_version: 1,
};

/// The BABE epoch configuration at genesis.
pub const BABE_GENESIS_EPOCH_CONFIG: sp_consensus_babe::BabeEpochConfiguration =
    sp_consensus_babe::BabeEpochConfiguration {
        c: PRIMARY_PROBABILITY,
        allowed_slots: sp_consensus_babe::AllowedSlots::PrimaryAndSecondaryPlainSlots,
    };

/// Native version.
#[cfg(any(feature = "std", test))]
pub fn native_version() -> NativeVersion {
    NativeVersion {
        runtime_version: VERSION,
        can_author_with: Default::default(),
    }
}

type NegativeImbalance = <Balances as Currency<AccountId>>::NegativeImbalance;

pub struct DealWithFees;
impl OnUnbalanced<NegativeImbalance> for DealWithFees {
    fn on_unbalanceds<B>(mut fees_then_tips: impl Iterator<Item = NegativeImbalance>) {
        if let Some(fees) = fees_then_tips.next() {
            // for fees, 80% to treasury, 20% to author
            let mut split = fees.ration(80, 20);
            if let Some(tips) = fees_then_tips.next() {
                // for tips, if any, 80% to treasury, 20% to author (though this can be anything)
                tips.ration_merge_into(80, 20, &mut split);
            }
            Treasury::on_unbalanced(split.0);
            Author::on_unbalanced(split.1);
        }
    }
}

/// We assume that ~10% of the block weight is consumed by `on_initalize` handlers.
/// This is used to limit the maximal weight of a single extrinsic.
const AVERAGE_ON_INITIALIZE_RATIO: Perbill = Perbill::from_percent(10);
/// We allow `Normal` extrinsics to fill up the block up to 75%, the rest can be used
/// by  Operational  extrinsics.
const NORMAL_DISPATCH_RATIO: Perbill = Perbill::from_percent(75);
/// We allow for 2 seconds of compute with a 5 second average block time.
const MAXIMUM_BLOCK_WEIGHT: Weight = 2 * WEIGHT_PER_SECOND;
const WEIGHT_PER_GAS: u64 = 20_000;

parameter_types! {
    pub const BlockHashCount: BlockNumber = 2400;
    pub const Version: RuntimeVersion = VERSION;
    pub RuntimeBlockLength: BlockLength =
        BlockLength::max_with_normal_ratio(5 * 1024 * 1024, NORMAL_DISPATCH_RATIO);
    pub RuntimeBlockWeights: BlockWeights = BlockWeights::builder()
        .base_block(BlockExecutionWeight::get())
        .for_class(DispatchClass::all(), |weights| {
            weights.base_extrinsic = ExtrinsicBaseWeight::get();
        })
        .for_class(DispatchClass::Normal, |weights| {
            weights.max_total = Some(NORMAL_DISPATCH_RATIO * MAXIMUM_BLOCK_WEIGHT);
        })
        .for_class(DispatchClass::Operational, |weights| {
            weights.max_total = Some(MAXIMUM_BLOCK_WEIGHT);
            // Operational transactions have some extra reserved space, so that they
            // are included even if block reached `MAXIMUM_BLOCK_WEIGHT`.
            weights.reserved = Some(
                MAXIMUM_BLOCK_WEIGHT - NORMAL_DISPATCH_RATIO * MAXIMUM_BLOCK_WEIGHT
            );
        })
        .avg_block_initialization(AVERAGE_ON_INITIALIZE_RATIO)
        .build_or_panic();
    pub const SS58Prefix: u8 = 42;
}

const_assert!(NORMAL_DISPATCH_RATIO.deconstruct() >= AVERAGE_ON_INITIALIZE_RATIO.deconstruct());

impl frame_system::Config for Runtime {
    type BaseCallFilter = Everything;
    type BlockWeights = RuntimeBlockWeights;
    type BlockLength = RuntimeBlockLength;
    type DbWeight = RocksDbWeight;
    type Origin = Origin;
    type Call = Call;
    type Index = Index;
    type BlockNumber = BlockNumber;
    type Hash = Hash;
    type Hashing = BlakeTwo256;
    type AccountId = AccountId;
    type Lookup = Indices;
    type Header = generic::Header<BlockNumber, BlakeTwo256>;
    type Event = Event;
    type BlockHashCount = BlockHashCount;
    type Version = Version;
    type PalletInfo = PalletInfo;
    type AccountData = pallet_balances::AccountData<Balance>;
    type OnNewAccount = ();
    type OnKilledAccount = ();
    type SystemWeightInfo = frame_system::weights::SubstrateWeight<Runtime>;
    type SS58Prefix = SS58Prefix;
    type OnSetCode = ();
    type MaxConsumers = frame_support::traits::ConstU32<16>;
}

impl pallet_randomness_collective_flip::Config for Runtime {}

impl pallet_utility::Config for Runtime {
    type Event = Event;
    type Call = Call;
    type PalletsOrigin = OriginCaller;
    type WeightInfo = pallet_utility::weights::SubstrateWeight<Runtime>;
}

parameter_types! {
    // One storage item; key size is 32; value is size 4+4+16+32 bytes = 56 bytes.
    pub const DepositBase: Balance = deposit(1, 88);
    // Additional storage item size of 32 bytes.
    pub const DepositFactor: Balance = deposit(0, 32);
    pub const MaxSignatories: u16 = 100;
}

impl pallet_multisig::Config for Runtime {
    type Event = Event;
    type Call = Call;
    type Currency = Balances;
    type DepositBase = DepositBase;
    type DepositFactor = DepositFactor;
    type MaxSignatories = MaxSignatories;
    type WeightInfo = pallet_multisig::weights::SubstrateWeight<Runtime>;
}

parameter_types! {
    // One storage item; key size 32, value size 8; .
    pub const ProxyDepositBase: Balance = deposit(1, 8);
    // Additional storage item size of 33 bytes.
    pub const ProxyDepositFactor: Balance = deposit(0, 33);
    pub const MaxProxies: u16 = 32;
    pub const AnnouncementDepositBase: Balance = deposit(1, 8);
    pub const AnnouncementDepositFactor: Balance = deposit(0, 66);
    pub const MaxPending: u16 = 32;
}

/// The type used to represent the kinds of proxying allowed.
#[derive(
    Copy,
    Clone,
    Eq,
    PartialEq,
    Ord,
    PartialOrd,
    Encode,
    Decode,
    RuntimeDebug,
    MaxEncodedLen,
    scale_info::TypeInfo,
)]
pub enum ProxyType {
    Any,
    NonTransfer,
    Governance,
    Staking,
}
impl Default for ProxyType {
    fn default() -> Self {
        Self::Any
    }
}
impl InstanceFilter<Call> for ProxyType {
    fn filter(&self, c: &Call) -> bool {
        match self {
            ProxyType::Any => true,
            ProxyType::NonTransfer => !matches!(
                c,
                Call::Balances(..)
                    | Call::Vesting(pallet_vesting::Call::vested_transfer { .. })
                    | Call::Indices(pallet_indices::Call::transfer { .. })
            ),
            ProxyType::Governance => matches!(
                c,
                Call::Democracy(..)
                    | Call::Council(..)
                    | Call::Society(..)
                    | Call::TechnicalCommittee(..)
                    | Call::Elections(..)
                    | Call::Treasury(..)
            ),
            ProxyType::Staking => matches!(c, Call::Staking(..)),
        }
    }
    fn is_superset(&self, o: &Self) -> bool {
        match (self, o) {
            (x, y) if x == y => true,
            (ProxyType::Any, _) => true,
            (_, ProxyType::Any) => false,
            (ProxyType::NonTransfer, _) => true,
            _ => false,
        }
    }
}

impl pallet_proxy::Config for Runtime {
    type Event = Event;
    type Call = Call;
    type Currency = Balances;
    type ProxyType = ProxyType;
    type ProxyDepositBase = ProxyDepositBase;
    type ProxyDepositFactor = ProxyDepositFactor;
    type MaxProxies = MaxProxies;
    type WeightInfo = pallet_proxy::weights::SubstrateWeight<Runtime>;
    type MaxPending = MaxPending;
    type CallHasher = BlakeTwo256;
    type AnnouncementDepositBase = AnnouncementDepositBase;
    type AnnouncementDepositFactor = AnnouncementDepositFactor;
}

parameter_types! {
    pub MaximumSchedulerWeight: Weight = Perbill::from_percent(80) *
        RuntimeBlockWeights::get().max_block;
    pub const MaxScheduledPerBlock: u32 = 50;
    pub const NoPreimagePostponement: Option<u32> = Some(10);
}

impl pallet_scheduler::Config for Runtime {
    type Event = Event;
    type Origin = Origin;
    type PalletsOrigin = OriginCaller;
    type Call = Call;
    type MaximumWeight = MaximumSchedulerWeight;
    type ScheduleOrigin = EnsureRoot<AccountId>;
    type MaxScheduledPerBlock = MaxScheduledPerBlock;
    type WeightInfo = pallet_scheduler::weights::SubstrateWeight<Runtime>;
    type OriginPrivilegeCmp = EqualPrivilegeOnly;
    type PreimageProvider = Preimage;
    type NoPreimagePostponement = NoPreimagePostponement;
}

parameter_types! {
    pub const PreimageMaxSize: u32 = 4096 * 1024;
    pub const PreimageBaseDeposit: Balance = 1 * DOLLARS;
}

impl pallet_preimage::Config for Runtime {
    type WeightInfo = pallet_preimage::weights::SubstrateWeight<Runtime>;
    type Event = Event;
    type Currency = Balances;
    type ManagerOrigin = EnsureRoot<AccountId>;
    type MaxSize = PreimageMaxSize;
    type BaseDeposit = PreimageBaseDeposit;
    type ByteDeposit = PreimageByteDeposit;
}

parameter_types! {
    pub const EpochDuration: u64 = EPOCH_DURATION_IN_SLOTS;
    pub const ExpectedBlockTime: Moment = MILLISECS_PER_BLOCK;
    pub const ReportLongevity: u64 =
        BondingDuration::get() as u64 * SessionsPerEra::get() as u64 * EpochDuration::get();
}

impl pallet_babe::Config for Runtime {
    type EpochDuration = EpochDuration;
    type ExpectedBlockTime = ExpectedBlockTime;
    type EpochChangeTrigger = pallet_babe::ExternalTrigger;
    type DisabledValidators = Session;

    type KeyOwnerProofSystem = Historical;

    type KeyOwnerProof = <Self::KeyOwnerProofSystem as KeyOwnerProofSystem<(
        KeyTypeId,
        pallet_babe::AuthorityId,
    )>>::Proof;

    type KeyOwnerIdentification = <Self::KeyOwnerProofSystem as KeyOwnerProofSystem<(
        KeyTypeId,
        pallet_babe::AuthorityId,
    )>>::IdentificationTuple;

    type HandleEquivocation =
        pallet_babe::EquivocationHandler<Self::KeyOwnerIdentification, Offences, ReportLongevity>;

    type WeightInfo = ();
    type MaxAuthorities = MaxAuthorities;
}

parameter_types! {
    pub const IndexDeposit: Balance = 1 * DPR;
}

impl pallet_indices::Config for Runtime {
    type AccountIndex = AccountIndex;
    type Currency = Balances;
    type Deposit = IndexDeposit;
    type Event = Event;
    type WeightInfo = pallet_indices::weights::SubstrateWeight<Runtime>;
}

parameter_types! {
    pub const ExistentialDeposit: Balance = DPR / 5;
    // For weight estimation, we assume that the most locks on an individual account will be 50.
    // This number may need to be adjusted in the future if this assumption no longer holds true.
    pub const MaxLocks: u32 = 50;
    pub const MinimumBurnedDPR: Balance = 50 * DPR;
}

impl pallet_balances::Config for Runtime {
    type MaxLocks = MaxLocks;
    type Balance = Balance;
    type DustRemoval = ();
    type Event = Event;
    type ExistentialDeposit = ExistentialDeposit;
    type AccountStore = frame_system::Pallet<Runtime>;
    type MaxReserves = ();
    type ReserveIdentifier = [u8; 8];
    type WeightInfo = pallet_balances::weights::SubstrateWeight<Runtime>;
}

impl pallet_user_privileges::Config for Runtime {
    type Event = Event;
    type ForceOrigin = frame_system::EnsureRoot<AccountId>;
    type WeightInfo = pallet_user_privileges::weights::SubstrateWeight<Runtime>;
}

impl pallet_operation::Config for Runtime {
    type MaxMember = MaxLocks;
    type Event = Event;
    type Currency = Balances;
    type BurnedTo = Treasury;
    type OPWeightInfo = pallet_operation::weights::SubstrateWeight<Runtime>;
    type MinimumBurnedDPR = MinimumBurnedDPR;
    type CreditInterface = Credit;
<<<<<<< HEAD
    type NpowAddressMapping = EVM;
=======
>>>>>>> 1ed9df85
    type UserPrivilegeInterface = UserPrivileges;
}

parameter_types! {
    pub const TransactionByteFee: Balance = 1 * MILLICENTS;
    pub const TargetBlockFullness: Perquintill = Perquintill::from_percent(25);
    pub AdjustmentVariable: Multiplier = Multiplier::saturating_from_rational(1, 100_000);
    pub MinimumMultiplier: Multiplier = Multiplier::saturating_from_rational(1, 1_000_000_000u128);
    pub const OperationalFeeMultiplier: u8 = 5;
}

impl pallet_transaction_payment::Config for Runtime {
    type OnChargeTransaction = CurrencyAdapter<Balances, DealWithFees>;
    type WeightToFee = IdentityFee<Balance>;
    type FeeMultiplierUpdate =
        TargetedFeeAdjustment<Self, TargetBlockFullness, AdjustmentVariable, MinimumMultiplier>;
    type OperationalFeeMultiplier = OperationalFeeMultiplier;
    type LengthToFee = ConstantMultiplier<Balance, TransactionByteFee>;
}

parameter_types! {
    pub const MinimumPeriod: Moment = SLOT_DURATION / 2;
}

impl pallet_timestamp::Config for Runtime {
    type Moment = Moment;
    type OnTimestampSet = Babe;
    type MinimumPeriod = MinimumPeriod;
    type WeightInfo = pallet_timestamp::weights::SubstrateWeight<Runtime>;
}

parameter_types! {
    pub const UncleGenerations: BlockNumber = 5;
}

impl pallet_authorship::Config for Runtime {
    type FindAuthor = pallet_session::FindAccountFromAuthorIndex<Self, Babe>;
    type UncleGenerations = UncleGenerations;
    type FilterUncle = ();
    type EventHandler = (Staking, ImOnline);
}

impl_opaque_keys! {
    pub struct SessionKeys {
        pub grandpa: Grandpa,
        pub babe: Babe,
        pub im_online: ImOnline,
        pub authority_discovery: AuthorityDiscovery,
    }
}

parameter_types! {
    pub const DisabledValidatorsThreshold: Perbill = Perbill::from_percent(17);
}

impl pallet_session::Config for Runtime {
    type Event = Event;
    type ValidatorId = <Self as frame_system::Config>::AccountId;
    type ValidatorIdOf = pallet_staking::StashOf<Self>;
    type ShouldEndSession = Babe;
    type NextSessionRotation = Babe;
    type SessionManager = pallet_session::historical::NoteHistoricalRoot<Self, Staking>;
    type SessionHandler = <SessionKeys as OpaqueKeys>::KeyTypeIdProviders;
    type Keys = SessionKeys;
    type WeightInfo = pallet_session::weights::SubstrateWeight<Runtime>;
}

impl pallet_session::historical::Config for Runtime {
    type FullIdentification = pallet_staking::Exposure<AccountId, Balance>;
    type FullIdentificationOf = pallet_staking::ExposureOf<Runtime>;
}

parameter_types! {
    pub const SessionsPerEra: sp_staking::SessionIndex = 6;
    pub const BondingDuration: pallet_staking::EraIndex = 24 * 28;
    pub const SlashDeferDuration: pallet_staking::EraIndex = 24 * 7; // 1/4 the bonding duration.
    pub const MiningReward: u128 = TOTAL_MINING_REWARD;
    pub const MaxDelegates: usize = 1;

    pub const StakingPalletId: PalletId = PalletId(*b"stak_ing");

}

pub struct NumberCurrencyConverter;
impl Convert<u128, Balance> for NumberCurrencyConverter {
    fn convert(x: u128) -> Balance {
        x
    }
}

impl pallet_staking::Config for Runtime {
    type PalletId = StakingPalletId;
    type BlocksPerEra = BlocksPerEra;
    type Currency = Balances;
    type CreditInterface = Credit;
    type UserPrivilegeInterface = UserPrivileges;
    type NodeInterface = DeeperNode;
    type MaxDelegates = MaxDelegates;
    type UnixTime = Timestamp;
    type NumberToCurrency = NumberCurrencyConverter;
    type Event = Event;
    type Slash = Treasury; // send the slashed funds to the treasury.
    type SessionsPerEra = SessionsPerEra;
    type BondingDuration = BondingDuration;
    type SlashDeferDuration = SlashDeferDuration;
    /// A super-majority of the council can cancel the slash.
    type SlashCancelOrigin = EnsureRoot<AccountId>;
    // EnsureOneOf<
    //     AccountId,
    //     EnsureRoot<AccountId>,
    //     pallet_collective::EnsureProportionAtLeast<_3, _4, AccountId, CouncilCollective>,
    // >;
    type SessionInterface = Self;
    type Call = Call;
    type TotalMiningReward = MiningReward;
    type ExistentialDeposit = ExistentialDeposit;
    type WeightInfo = pallet_staking::weights::SubstrateWeight<Runtime>;
    type VerifySignatureInterface = CreditAccumulation;
    type OperationInterface = Operation;
}

parameter_types! {
    pub const LaunchPeriod: BlockNumber = 28 * 24 * 60 * MINUTES;
    pub const VotingPeriod: BlockNumber = 28 * 24 * 60 * MINUTES;
    pub const FastTrackVotingPeriod: BlockNumber = 3 * 24 * 60 * MINUTES;
    pub const InstantAllowed: bool = true;
    pub const MinimumDeposit: Balance = 100 * DPR;
    pub const EnactmentPeriod: BlockNumber = 30 * 24 * 60 * MINUTES;
    pub const CooloffPeriod: BlockNumber = 28 * 24 * 60 * MINUTES;
    // One cent: $10,000 / MB
    pub const PreimageByteDeposit: Balance = 1 * CENTS;
    pub const MaxVotes: u32 = 100;
    pub const MaxProposals: u32 = 100;
}

impl pallet_democracy::Config for Runtime {
    type Proposal = Call;
    type Event = Event;
    type Currency = Balances;
    type EnactmentPeriod = EnactmentPeriod;
    type LaunchPeriod = LaunchPeriod;
    type VotingPeriod = VotingPeriod;
    type VoteLockingPeriod = EnactmentPeriod; // Same as EnactmentPeriod
    type MinimumDeposit = MinimumDeposit;
    /// A straight majority of the council can decide what their next motion is.
    type ExternalOrigin = EnsureRoot<AccountId>;
    // pallet_collective::EnsureProportionAtLeast<_1, _2, AccountId, CouncilCollective>;
    /// A super-majority can have the next scheduled referendum be a straight majority-carries vote.
    type ExternalMajorityOrigin = EnsureRoot<AccountId>;
    //pallet_collective::EnsureProportionAtLeast<_3, _4, AccountId, CouncilCollective>;
    /// A unanimous council can have the next scheduled referendum be a straight default-carries
    /// (NTB) vote.
    type ExternalDefaultOrigin = EnsureRoot<AccountId>;
    //pallet_collective::EnsureProportionAtLeast<_1, _1, AccountId, CouncilCollective>;
    /// Two thirds of the technical committee can have an ExternalMajority/ExternalDefault vote
    /// be tabled immediately and with a shorter voting/enactment period.
    type FastTrackOrigin =
        pallet_collective::EnsureProportionAtLeast<AccountId, TechnicalCollective, 2, 3>;
    type InstantOrigin =
        pallet_collective::EnsureProportionAtLeast<AccountId, TechnicalCollective, 1, 1>;
    type InstantAllowed = InstantAllowed;
    type FastTrackVotingPeriod = FastTrackVotingPeriod;
    // To cancel a proposal which has been passed, 2/3 of the council must agree to it.
    type CancellationOrigin = EnsureRoot<AccountId>;
    //pallet_collective::EnsureProportionAtLeast<_2, _3, AccountId, CouncilCollective>;
    // To cancel a proposal before it has been passed, the technical committee must be unanimous or
    // Root must agree.
    type CancelProposalOrigin = EnsureRoot<AccountId>;
    // EnsureOneOf<
    //     AccountId,
    //     EnsureRoot<AccountId>,
    //     pallet_collective::EnsureProportionAtLeast<_1, _1, AccountId, TechnicalCollective>,
    // >;
    type BlacklistOrigin = EnsureRoot<AccountId>;
    // Any single technical committee member may veto a coming council proposal, however they can
    // only do it once and it lasts only for the cooloff period.
    type VetoOrigin = pallet_collective::EnsureMember<AccountId, TechnicalCollective>;
    type CooloffPeriod = CooloffPeriod;
    type PreimageByteDeposit = PreimageByteDeposit;
    type OperationalPreimageOrigin = EnsureNever<AccountId>; //pallet_collective::EnsureMember<AccountId, CouncilCollective>;
    type Slash = Treasury;
    type Scheduler = Scheduler;
    type PalletsOrigin = OriginCaller;
    type MaxVotes = MaxVotes;
    type WeightInfo = pallet_democracy::weights::SubstrateWeight<Runtime>;
    type MaxProposals = MaxProposals;
}

parameter_types! {
    pub const CouncilMotionDuration: BlockNumber = 5 * DAYS;
    pub const CouncilMaxProposals: u32 = 100;
    pub const CouncilMaxMembers: u32 = 13;
}

type CouncilCollective = pallet_collective::Instance1;
impl pallet_collective::Config<CouncilCollective> for Runtime {
    type Origin = Origin;
    type Proposal = Call;
    type Event = Event;
    type MotionDuration = CouncilMotionDuration;
    type MaxProposals = CouncilMaxProposals;
    type MaxMembers = CouncilMaxMembers;
    type DefaultVote = pallet_collective::PrimeDefaultVote;
    type WeightInfo = pallet_collective::weights::SubstrateWeight<Runtime>;
}

parameter_types! {
    pub const CandidacyBond: Balance = 10 * DPR;
    // 1 storage item created, key size is 32 bytes, value size is 16+16.
    pub const VotingBondBase: Balance = deposit(1, 64);
    // additional data per vote is 32 bytes (account id).
    pub const VotingBondFactor: Balance = deposit(0, 32);
    pub const TermDuration: BlockNumber = 7 * DAYS;
    pub const DesiredMembers: u32 = 13;
    pub const DesiredRunnersUp: u32 = 7;
    pub const ElectionsPhragmenPalletId: LockIdentifier = *b"phrelect";
}

// Make sure that there are no more than `MaxMembers` members elected via elections-phragmen.
const_assert!(DesiredMembers::get() <= CouncilMaxMembers::get());

impl pallet_elections_phragmen::Config for Runtime {
    type Event = Event;
    type PalletId = ElectionsPhragmenPalletId;
    type Currency = Balances;
    type ChangeMembers = Council;
    // NOTE: this implies that council's genesis members cannot be set directly and must come from
    // this module.
    type InitializeMembers = (); //Council;
    type CurrencyToVote = U128CurrencyToVote;
    type CandidacyBond = CandidacyBond;
    type VotingBondBase = VotingBondBase;
    type VotingBondFactor = VotingBondFactor;
    type LoserCandidate = ();
    type KickedMember = ();
    type DesiredMembers = DesiredMembers;
    type DesiredRunnersUp = DesiredRunnersUp;
    type TermDuration = TermDuration;
    type WeightInfo = pallet_elections_phragmen::weights::SubstrateWeight<Runtime>;
}

parameter_types! {
    pub const TechnicalMotionDuration: BlockNumber = 5 * DAYS;
    pub const TechnicalMaxProposals: u32 = 100;
    pub const TechnicalMaxMembers: u32 = 100;
}

type TechnicalCollective = pallet_collective::Instance2;
impl pallet_collective::Config<TechnicalCollective> for Runtime {
    type Origin = Origin;
    type Proposal = Call;
    type Event = Event;
    type MotionDuration = TechnicalMotionDuration;
    type MaxProposals = TechnicalMaxProposals;
    type MaxMembers = TechnicalMaxMembers;
    type DefaultVote = pallet_collective::PrimeDefaultVote;
    type WeightInfo = pallet_collective::weights::SubstrateWeight<Runtime>;
}

// type EnsureRootOrHalfCouncil = EnsureOneOf<
//     AccountId,
//     EnsureRoot<AccountId>,
//     pallet_collective::EnsureProportionMoreThan<_1, _2, AccountId, CouncilCollective>,
// >;
impl pallet_membership::Config<pallet_membership::Instance1> for Runtime {
    type Event = Event;
    type AddOrigin = EnsureRoot<AccountId>; //EnsureRootOrHalfCouncil;
    type RemoveOrigin = EnsureRoot<AccountId>; //EnsureRootOrHalfCouncil;
    type SwapOrigin = EnsureRoot<AccountId>; //EnsureRootOrHalfCouncil;
    type ResetOrigin = EnsureRoot<AccountId>; //EnsureRootOrHalfCouncil;
    type PrimeOrigin = EnsureRoot<AccountId>; //EnsureRootOrHalfCouncil;
    type MembershipInitialized = TechnicalCommittee;
    type MembershipChanged = TechnicalCommittee;
    type MaxMembers = TechnicalMaxMembers;
    type WeightInfo = pallet_membership::weights::SubstrateWeight<Runtime>;
}

parameter_types! {
    pub const ProposalBond: Permill = Permill::from_percent(5);
    pub const ProposalBondMinimum: Balance = 1 * DPR;
    pub const SpendPeriod: BlockNumber = 24 * DAYS;
    pub const Burn: Permill = Permill::from_percent(1);
    pub const TipCountdown: BlockNumber = 1 * DAYS;
    pub const TipFindersFee: Percent = Percent::from_percent(20);
    pub const TipReportDepositBase: Balance = 1 * DPR;
    pub const DataDepositPerByte: Balance = 1 * CENTS;
    pub const BountyDepositBase: Balance = 1 * DPR;
    pub const CuratorDepositMultiplier: Permill = Permill::from_percent(50);
    pub const CuratorDepositMin: Balance = 1 * DOLLARS;
    pub const CuratorDepositMax: Balance = 100 * DOLLARS;
    pub const BountyDepositPayoutDelay: BlockNumber = 1 * DAYS;
    pub const TreasuryPalletId: PalletId = PalletId(*b"py/trsry");
    pub const BountyUpdatePeriod: BlockNumber = 14 * DAYS;
    pub const MaximumReasonLength: u32 = 16384;
    pub const BountyCuratorDeposit: Permill = Permill::from_percent(50);
    pub const BountyValueMinimum: Balance = 5 * DPR;
    pub const MaxApprovals: u32 = 100;
    pub const MaxActiveChildBountyCount: u32 = 5;
    pub const ChildBountyValueMinimum: Balance = 1 * DOLLARS;
    pub const ChildBountyCuratorDepositBase: Permill = Permill::from_percent(10);
}

impl pallet_treasury::Config for Runtime {
    type PalletId = TreasuryPalletId;
    type Currency = Balances;
    type ApproveOrigin = EnsureRoot<AccountId>;
    type RejectOrigin = EnsureRoot<AccountId>;
    // type ApproveOrigin = EnsureOneOf<
    //     AccountId,
    //     EnsureRoot<AccountId>,
    //     pallet_collective::EnsureProportionAtLeast<_3, _5, AccountId, CouncilCollective>,
    // >;
    // type RejectOrigin = EnsureOneOf<
    //     AccountId,
    //     EnsureRoot<AccountId>,
    //     pallet_collective::EnsureProportionMoreThan<_1, _2, AccountId, CouncilCollective>,
    // >;
    type Event = Event;
    type OnSlash = ();
    type ProposalBond = ProposalBond;
    type ProposalBondMinimum = ProposalBondMinimum;
    type ProposalBondMaximum = ();
    type SpendPeriod = SpendPeriod;
    type Burn = Burn;
    type BurnDestination = ();
    type SpendFunds = Bounties;
    type WeightInfo = pallet_treasury::weights::SubstrateWeight<Runtime>;
    type MaxApprovals = MaxApprovals;
}

impl pallet_bounties::Config for Runtime {
    type Event = Event;
    type BountyDepositBase = BountyDepositBase;
    type BountyDepositPayoutDelay = BountyDepositPayoutDelay;
    type BountyUpdatePeriod = BountyUpdatePeriod;
    type BountyValueMinimum = BountyValueMinimum;
    type CuratorDepositMultiplier = CuratorDepositMultiplier;
    type CuratorDepositMin = CuratorDepositMin;
    type CuratorDepositMax = CuratorDepositMax;
    type DataDepositPerByte = DataDepositPerByte;
    type MaximumReasonLength = MaximumReasonLength;
    type WeightInfo = pallet_bounties::weights::SubstrateWeight<Runtime>;
    type ChildBountyManager = ChildBounties;
}

impl pallet_child_bounties::Config for Runtime {
    type Event = Event;
    type MaxActiveChildBountyCount = MaxActiveChildBountyCount;
    type ChildBountyValueMinimum = ChildBountyValueMinimum;
    type WeightInfo = pallet_child_bounties::weights::SubstrateWeight<Runtime>;
}

parameter_types! {
    pub const MaximumCreditReward: u64 = 15;
}

impl pallet_tips::Config for Runtime {
    type Event = Event;
    type DataDepositPerByte = DataDepositPerByte;
    type MaximumReasonLength = MaximumReasonLength;
    type MaximumCreditReward = MaximumCreditReward;
    type Tippers = Elections;
    type TipCountdown = TipCountdown;
    type TipFindersFee = TipFindersFee;
    type TipReportDepositBase = TipReportDepositBase;
    type CreditInterface = Credit;
    type WeightInfo = pallet_tips::weights::SubstrateWeight<Runtime>;
}

parameter_types! {
    pub const DepositPerItem: Balance = deposit(1, 0);
    pub const DepositPerByte: Balance = deposit(0, 1);
    pub RentFraction: Perbill = Perbill::from_rational(1u32, 30 * DAYS);
    // The lazy deletion runs inside on_initialize.
    pub DeletionWeightLimit: Weight = AVERAGE_ON_INITIALIZE_RATIO *
        RuntimeBlockWeights::get().max_block;
    // The weight needed for decoding the queue should be less or equal than a fifth
    // of the overall weight dedicated to the lazy deletion.
    pub DeletionQueueDepth: u32 = ((DeletionWeightLimit::get() / (
            <Runtime as pallet_contracts::Config>::WeightInfo::on_initialize_per_queue_item(1) -
            <Runtime as pallet_contracts::Config>::WeightInfo::on_initialize_per_queue_item(0)
        )) / 5) as u32;
    pub Schedule: pallet_contracts::Schedule<Runtime> = Default::default();
}

impl pallet_contracts::Config for Runtime {
    type Time = Timestamp;
    type Randomness = RandomnessCollectiveFlip;
    type Currency = Balances;
    type Event = Event;
    type WeightPrice = pallet_transaction_payment::Pallet<Self>;
    type WeightInfo = pallet_contracts::weights::SubstrateWeight<Self>;
    type ChainExtension = ();
    type DeletionQueueDepth = DeletionQueueDepth;
    type DeletionWeightLimit = DeletionWeightLimit;
    type Schedule = Schedule;
    type Call = Call;
    type CallFilter = Nothing;
    type CallStack = [pallet_contracts::Frame<Self>; 31];
    type DepositPerItem = DepositPerItem;
    type DepositPerByte = DepositPerByte;
    type AddressGenerator = pallet_contracts::DefaultAddressGenerator;
    type ContractAccessWeight = pallet_contracts::DefaultContractAccessWeight<RuntimeBlockWeights>;
    type MaxCodeLen = ConstU32<{ 128 * 1024 }>;
    type RelaxedMaxCodeLen = ConstU32<{ 256 * 1024 }>;
}

impl pallet_sudo::Config for Runtime {
    type Event = Event;
    type Call = Call;
}

parameter_types! {
    pub const SessionDuration: BlockNumber = EPOCH_DURATION_IN_SLOTS as _;
    pub const ImOnlineUnsignedPriority: TransactionPriority = TransactionPriority::max_value();
    pub const MaxAuthorities: u32 = 100;
    pub const MaxKeys: u32 = 10_000;
    pub const MaxPeerInHeartbeats: u32 = 10_000;
    pub const MaxPeerDataEncodingSize: u32 = 1_000;
}

impl<LocalCall> frame_system::offchain::CreateSignedTransaction<LocalCall> for Runtime
where
    Call: From<LocalCall>,
{
    fn create_transaction<C: frame_system::offchain::AppCrypto<Self::Public, Self::Signature>>(
        call: Call,
        public: <Signature as traits::Verify>::Signer,
        account: AccountId,
        nonce: Index,
    ) -> Option<(
        Call,
        <UncheckedExtrinsic as traits::Extrinsic>::SignaturePayload,
    )> {
        let tip = 0;
        // take the biggest period possible.
        let period = BlockHashCount::get()
            .checked_next_power_of_two()
            .map(|c| c / 2)
            .unwrap_or(2) as u64;
        let current_block = System::block_number()
            .saturated_into::<u64>()
            // The `System::block_number` is initialized with `n+1`,
            // so the actual block number is `n`.
            .saturating_sub(1);
        let era = Era::mortal(period, current_block);
        let extra = (
            frame_system::CheckNonZeroSender::<Runtime>::new(),
            frame_system::CheckSpecVersion::<Runtime>::new(),
            frame_system::CheckTxVersion::<Runtime>::new(),
            frame_system::CheckGenesis::<Runtime>::new(),
            frame_system::CheckEra::<Runtime>::from(era),
            frame_system::CheckNonce::<Runtime>::from(nonce),
            frame_system::CheckWeight::<Runtime>::new(),
            pallet_transaction_payment::ChargeTransactionPayment::<Runtime>::from(tip),
        );
        let raw_payload = SignedPayload::new(call, extra)
            .map_err(|e| {
                log::warn!("Unable to create signed payload: {:?}", e);
            })
            .ok()?;
        let signature = raw_payload.using_encoded(|payload| C::sign(payload, public))?;
        let address = Indices::unlookup(account);
        let (call, extra, _) = raw_payload.deconstruct();
        Some((call, (address, signature.into(), extra)))
    }
}

impl frame_system::offchain::SigningTypes for Runtime {
    type Public = <Signature as traits::Verify>::Signer;
    type Signature = Signature;
}

impl<C> frame_system::offchain::SendTransactionTypes<C> for Runtime
where
    Call: From<C>,
{
    type Extrinsic = UncheckedExtrinsic;
    type OverarchingCall = Call;
}

impl pallet_im_online::Config for Runtime {
    type AuthorityId = ImOnlineId;
    type Event = Event;
    type NextSessionRotation = Babe;
    type ValidatorSet = Historical;
    type ReportUnresponsiveness = Offences;
    type UnsignedPriority = ImOnlineUnsignedPriority;
    type WeightInfo = pallet_im_online::weights::SubstrateWeight<Runtime>;
    type MaxKeys = MaxKeys;
    type MaxPeerInHeartbeats = MaxPeerInHeartbeats;
    type MaxPeerDataEncodingSize = MaxPeerDataEncodingSize;
}

parameter_types! {
    pub OffencesWeightSoftLimit: Weight = Perbill::from_percent(60) *
        RuntimeBlockWeights::get().max_block;
}

impl pallet_offences::Config for Runtime {
    type Event = Event;
    type IdentificationTuple = pallet_session::historical::IdentificationTuple<Self>;
    type OnOffenceHandler = Staking;
}

impl pallet_authority_discovery::Config for Runtime {
    type MaxAuthorities = MaxAuthorities;
}

impl pallet_grandpa::Config for Runtime {
    type Event = Event;
    type Call = Call;

    type KeyOwnerProofSystem = Historical;

    type KeyOwnerProof =
        <Self::KeyOwnerProofSystem as KeyOwnerProofSystem<(KeyTypeId, GrandpaId)>>::Proof;

    type KeyOwnerIdentification = <Self::KeyOwnerProofSystem as KeyOwnerProofSystem<(
        KeyTypeId,
        GrandpaId,
    )>>::IdentificationTuple;

    type HandleEquivocation = pallet_grandpa::EquivocationHandler<
        Self::KeyOwnerIdentification,
        Offences,
        ReportLongevity,
    >;

    type WeightInfo = ();
    type MaxAuthorities = MaxAuthorities;
}

parameter_types! {
    pub const BasicDeposit: Balance = 10 * DPR;       // 258 bytes on-chain
    pub const FieldDeposit: Balance = 250 * CENTS;        // 66 bytes on-chain
    pub const SubAccountDeposit: Balance = 2 * DPR;   // 53 bytes on-chain
    pub const MaxSubAccounts: u32 = 100;
    pub const MaxAdditionalFields: u32 = 100;
    pub const MaxRegistrars: u32 = 20;
}

impl pallet_identity::Config for Runtime {
    type Event = Event;
    type Currency = Balances;
    type BasicDeposit = BasicDeposit;
    type FieldDeposit = FieldDeposit;
    type SubAccountDeposit = SubAccountDeposit;
    type MaxSubAccounts = MaxSubAccounts;
    type MaxAdditionalFields = MaxAdditionalFields;
    type MaxRegistrars = MaxRegistrars;
    type Slashed = Treasury;
    type ForceOrigin = EnsureRoot<AccountId>; //EnsureRootOrHalfCouncil;
    type RegistrarOrigin = EnsureRoot<AccountId>; //EnsureRootOrHalfCouncil;
    type WeightInfo = pallet_identity::weights::SubstrateWeight<Runtime>;
}

parameter_types! {
    pub const ConfigDepositBase: Balance = 5 * DPR;
    pub const FriendDepositFactor: Balance = 50 * CENTS;
    pub const MaxFriends: u16 = 9;
    pub const RecoveryDeposit: Balance = 5 * DPR;
}

impl pallet_recovery::Config for Runtime {
    type Event = Event;
    type WeightInfo = pallet_recovery::weights::SubstrateWeight<Runtime>;
    type Call = Call;
    type Currency = Balances;
    type ConfigDepositBase = ConfigDepositBase;
    type FriendDepositFactor = FriendDepositFactor;
    type MaxFriends = MaxFriends;
    type RecoveryDeposit = RecoveryDeposit;
}

parameter_types! {
    pub const CandidateDeposit: Balance = 10 * DPR;
    pub const WrongSideDeduction: Balance = 2 * DPR;
    pub const MaxStrikes: u32 = 10;
    pub const RotationPeriod: BlockNumber = 80 * HOURS;
    pub const PeriodSpend: Balance = 500 * DPR;
    pub const MaxLockDuration: BlockNumber = 36 * 30 * DAYS;
    pub const ChallengePeriod: BlockNumber = 7 * DAYS;
    pub const MaxCandidateIntake: u32 = 10;
    pub const SocietyPalletId: PalletId = PalletId(*b"py/socie");
}

impl pallet_society::Config for Runtime {
    type Event = Event;
    type PalletId = SocietyPalletId;
    type Currency = Balances;
    type Randomness = RandomnessCollectiveFlip;
    type CandidateDeposit = CandidateDeposit;
    type WrongSideDeduction = WrongSideDeduction;
    type MaxStrikes = MaxStrikes;
    type PeriodSpend = PeriodSpend;
    type MembershipChanged = ();
    type RotationPeriod = RotationPeriod;
    type MaxLockDuration = MaxLockDuration;
    type FounderSetOrigin = EnsureRoot<AccountId>;
    //pallet_collective::EnsureProportionMoreThan<_1, _2, AccountId, CouncilCollective>;
    type SuspensionJudgementOrigin = pallet_society::EnsureFounder<Runtime>;
    type MaxCandidateIntake = MaxCandidateIntake;
    type ChallengePeriod = ChallengePeriod;
}

parameter_types! {
    pub const MinVestedTransfer: Balance = 100 * DPR;
}

impl pallet_vesting::Config for Runtime {
    type Event = Event;
    type Currency = Balances;
    type BlockNumberToBalance = ConvertInto;
    type MinVestedTransfer = MinVestedTransfer;
    type WeightInfo = pallet_vesting::weights::SubstrateWeight<Runtime>;
    const MAX_VESTING_SCHEDULES: u32 = 28;
}

impl pallet_mmr::Config for Runtime {
    const INDEXING_PREFIX: &'static [u8] = b"mmr";
    type Hashing = <Runtime as frame_system::Config>::Hashing;
    type Hash = <Runtime as frame_system::Config>::Hash;
    type LeafData = pallet_mmr::ParentNumberAndHash<Self>;
    type OnNewRoot = ();
    type WeightInfo = ();
}

parameter_types! {
    pub const LotteryPalletId: PalletId = PalletId(*b"py/lotto");
    pub const MaxCalls: u32 = 10;
    pub const MaxGenerateRandom: u32 = 10;
}

impl pallet_lottery::Config for Runtime {
    type PalletId = LotteryPalletId;
    type Call = Call;
    type Event = Event;
    type Currency = Balances;
    type Randomness = RandomnessCollectiveFlip;
    type ManagerOrigin = EnsureRoot<AccountId>;
    type MaxCalls = MaxCalls;
    type ValidateCall = Lottery;
    type MaxGenerateRandom = MaxGenerateRandom;
    type WeightInfo = pallet_lottery::weights::SubstrateWeight<Runtime>;
}

parameter_types! {
    pub const AssetDeposit: Balance = 100 * DPR;
    pub const ApprovalDeposit: Balance = 1 * DPR;
    pub const StringLimit: u32 = 1000;
    pub const MetadataDepositBase: Balance = Balance::min_value();
    pub const MetadataDepositPerByte: Balance = Balance::min_value();
}

impl pallet_assets::Config for Runtime {
    type Event = Event;
    type Balance = u64;
    type AssetId = u32;
    type Currency = Balances;
    type ForceOrigin = EnsureRoot<AccountId>;
    type AssetDeposit = AssetDeposit;
    type AssetAccountDeposit = ConstU128<DOLLARS>;
    type StringLimit = StringLimit;
    type MetadataDepositBase = MetadataDepositBase;
    type MetadataDepositPerByte = MetadataDepositPerByte;
    type ApprovalDeposit = ApprovalDeposit;
    type Freezer = ();
    type Extra = ();
    type WeightInfo = pallet_assets::weights::SubstrateWeight<Runtime>;
}

parameter_types! {
    pub const SecsPerBlock: u32 = MILLISECS_PER_BLOCK as u32 / 1000;
    pub const DataPerDPR: u64 = 1024 * 1024 * 1024 * 1024;
    pub const MicropaymentBurn: Percent = Percent::from_percent(10);
}

#[cfg(feature = "runtime-benchmarks")]
mod bench_mark_account {
    use crate::{AccountId, Signature};
    use node_primitives::AccountCreator;
    use sp_io::crypto::sr25519_generate;
    use sp_runtime::{
        traits::{IdentifyAccount, Verify},
        MultiSigner,
    };
    use sp_std::borrow::ToOwned;

    type AccountPublic = <Signature as Verify>::Signer;

    pub struct DefaultAccountCreator;

    impl AccountCreator<AccountId> for DefaultAccountCreator {
        fn create_account(s: &'static str) -> AccountId {
            let seed = "//".to_owned() + &s;
            let signer: MultiSigner =
                sr25519_generate(0.into(), Some(seed.as_bytes().to_vec())).into();
            let account_id: AccountId = AccountPublic::from(signer).into_account();
            account_id
        }
    }
}

impl pallet_micropayment::Config for Runtime {
    type Event = Event;
    type Currency = Balances;
    type CreditInterface = Credit;
    type SecsPerBlock = SecsPerBlock;
    type DataPerDPR = DataPerDPR;
    type WeightInfo = pallet_micropayment::weights::SubstrateWeight<Runtime>;
    type NodeInterface = DeeperNode;
    type MicropaymentBurn = MicropaymentBurn;
    type Slash = Treasury;
    #[cfg(feature = "runtime-benchmarks")]
    type AccountCreator = bench_mark_account::DefaultAccountCreator;
}

parameter_types! {
    pub const MinLockAmt: u32 = 100000;
    pub const MaxDurationEras: u8 = 7;
    pub const MaxIpLength: usize = 256;
}

impl pallet_deeper_node::Config for Runtime {
    type Event = Event;
    type Currency = Balances;
    type MinLockAmt = MinLockAmt;
    type MaxDurationEras = MaxDurationEras;
    type BlocksPerEra = BlocksPerEra;
    type MaxIpLength = MaxIpLength;
    type WeightInfo = pallet_deeper_node::weights::SubstrateWeight<Runtime>;
    type VerifySignatureInterface = CreditAccumulation;
}

parameter_types! {
    pub const CreditAttenuationStep: u64 = 1;
    pub const MinCreditToDelegate: u64 = 100;
    pub const MicropaymentToCreditFactor: u128 = MICROPAYMENT_TO_CREDIT_FACTOR;
    pub const BlocksPerEra: BlockNumber = BLOCKS_PER_ERA;
    pub const DPRPerCreditBurned: Balance = 50 * DPR;
}

parameter_types! {
    pub const CollectionDeposit: Balance = Balance::min_value();
    pub const ItemDeposit: Balance = Balance::min_value();
    pub const KeyLimit: u32 = 32;
    pub const ValueLimit: u32 = 256;
}

impl pallet_uniques::Config for Runtime {
    type Event = Event;
    type CollectionId = u32;
    type ItemId = u32;
    type Currency = Balances;
    type ForceOrigin = frame_system::EnsureRoot<AccountId>;
    type CollectionDeposit = CollectionDeposit;
    type ItemDeposit = ItemDeposit;
    type MetadataDepositBase = MetadataDepositBase;
    type AttributeDepositBase = MetadataDepositBase;
    type DepositPerByte = MetadataDepositPerByte;
    type StringLimit = StringLimit;
    type KeyLimit = KeyLimit;
    type ValueLimit = ValueLimit;
    type WeightInfo = pallet_uniques::weights::SubstrateWeight<Runtime>;
    type CreateOrigin = AsEnsureOriginWithArg<frame_system::EnsureSigned<AccountId>>;
    type Locker = ();
}

impl pallet_credit::Config for Runtime {
    type Event = Event;
    type BlocksPerEra = BlocksPerEra;
    type Currency = Balances;
    type CreditAttenuationStep = CreditAttenuationStep;
    type MinCreditToDelegate = MinCreditToDelegate;
    type MicropaymentToCreditFactor = MicropaymentToCreditFactor;
    type NodeInterface = DeeperNode;
    type WeightInfo = pallet_credit::weights::SubstrateWeight<Runtime>;
    type SecsPerBlock = SecsPerBlock;
    type UnixTime = Timestamp;
    type DPRPerCreditBurned = DPRPerCreditBurned;
    type BurnedTo = Treasury;
    type UserPrivilegeInterface = UserPrivileges;
}

impl pallet_credit_accumulation::Config for Runtime {
    type Event = Event;
    type Currency = Balances;
    type CreditInterface = Credit;
    type WeightInfo = pallet_credit_accumulation::weights::SubstrateWeight<Runtime>;
    #[cfg(feature = "runtime-benchmarks")]
    type AccountCreator = bench_mark_account::DefaultAccountCreator;
}

pub struct FindAuthorTruncated<F>(PhantomData<F>);
impl<F: FindAuthor<u32>> FindAuthor<H160> for FindAuthorTruncated<F> {
    fn find_author<'a, I>(digests: I) -> Option<H160>
    where
        I: 'a + IntoIterator<Item = (ConsensusEngineId, &'a [u8])>,
    {
        if let Some(author_index) = F::find_author(digests) {
            let authority_id = Babe::authorities()[author_index as usize].0.clone();
            return Some(H160::from_slice(&authority_id.to_raw_vec()[4..24]));
        }
        None
    }
}

pub struct EvmDealWithFees;
impl OnUnbalanced<NegativeImbalance> for EvmDealWithFees {
    fn on_unbalanced(fees: NegativeImbalance) {
        // 100% to treasury
        Treasury::on_unbalanced(fees);
    }
}

pub struct FixedGasWeightMapping;
impl GasWeightMapping for FixedGasWeightMapping {
    fn gas_to_weight(gas: u64) -> Weight {
        gas.saturating_mul(WEIGHT_PER_GAS)
    }
    fn weight_to_gas(weight: Weight) -> u64 {
        weight.wrapping_div(WEIGHT_PER_GAS)
    }
}

#[cfg(feature = "testnet")]
parameter_types! {
pub const ChainId: u64 = 518518;
}
#[cfg(not(feature = "testnet"))]
parameter_types! {
pub const ChainId: u64 = 518;
}

parameter_types! {
    pub BlockGasLimit: U256 = U256::from(NORMAL_DISPATCH_RATIO * MAXIMUM_BLOCK_WEIGHT / WEIGHT_PER_GAS);
    pub PrecompilesValue: FrontierPrecompiles<Runtime> = FrontierPrecompiles::<_>::new();
}

impl pallet_evm::Config for Runtime {
    type FeeCalculator = BaseFee;
    type GasWeightMapping = FixedGasWeightMapping;
    type BlockHashMapping = pallet_ethereum::EthereumBlockHashMapping<Self>;
    type AddressMapping = PairedAddressMapping<Runtime>;
    type Currency = Balances;
    type Event = Event;
    type Runner = pallet_evm::runner::stack::Runner<Self>;
    type PrecompilesType = FrontierPrecompiles<Self>;
    type PrecompilesValue = PrecompilesValue;
    type ChainId = ChainId;
    type BlockGasLimit = BlockGasLimit;
    type OnChargeTransaction = EVMCurrencyAdapter<Balances, EvmDealWithFees>;
    type FindAuthor = FindAuthorTruncated<Babe>;
}

impl pallet_ethereum::Config for Runtime {
    type Event = Event;
    type StateRoot = pallet_ethereum::IntermediateStateRoot<Self>;
}

frame_support::parameter_types! {
    pub BoundDivision: U256 = U256::from(1024);
}

impl pallet_dynamic_fee::Config for Runtime {
    type MinGasPriceBoundDivisor = BoundDivision;
}

frame_support::parameter_types! {
    pub IsActive: bool = true;
    pub DefaultBaseFeePerGas: U256 = U256::from(1_000_000_000);
}

pub struct BaseFeeThreshold;
impl pallet_base_fee::BaseFeeThreshold for BaseFeeThreshold {
    fn lower() -> Permill {
        Permill::zero()
    }
    fn ideal() -> Permill {
        Permill::from_parts(500_000)
    }
    fn upper() -> Permill {
        Permill::from_parts(1_000_000)
    }
}

impl pallet_base_fee::Config for Runtime {
    type Event = Event;
    type Threshold = BaseFeeThreshold;
    type IsActive = IsActive;
    type DefaultBaseFeePerGas = DefaultBaseFeePerGas;
}

construct_runtime!(
    pub enum Runtime where
        Block = Block,
        NodeBlock = opaque::Block,
        UncheckedExtrinsic = UncheckedExtrinsic
    {
        System: frame_system::{Pallet, Call, Config, Storage, Event<T>} = 0,
        Scheduler: pallet_scheduler::{Pallet, Call, Storage, Event<T>} = 1,
        Preimage: pallet_preimage::{Pallet, Call, Storage, Event<T>} = 10,

        Babe: pallet_babe::{Pallet, Call, Storage, Config, ValidateUnsigned} = 2,

        Timestamp: pallet_timestamp::{Pallet, Call, Storage, Inherent} = 3,
        Indices: pallet_indices::{Pallet, Call, Storage, Config<T>, Event<T>} = 4,
        Balances: pallet_balances::{Pallet, Call, Storage, Config<T>, Event<T>} = 5,
        TransactionPayment: pallet_transaction_payment::{Pallet, Storage} = 32,

        Authorship: pallet_authorship::{Pallet, Call, Storage, Inherent} = 6,
        Staking: pallet_staking::{Pallet, Call, Config<T>, Storage, Event<T>} = 7,
        Offences: pallet_offences::{Pallet, Storage, Event} = 8,
        Historical: pallet_session_historical::{Pallet} = 33,
        Session: pallet_session::{Pallet, Call, Storage, Event, Config<T>} = 9,
        Grandpa: pallet_grandpa::{Pallet, Call, Storage, Config, Event, ValidateUnsigned} = 11,
        ImOnline: pallet_im_online::{Pallet, Call, Storage, Event<T>, ValidateUnsigned, Config<T>} = 12,
        AuthorityDiscovery: pallet_authority_discovery::{Pallet, Config} = 13,

        Democracy: pallet_democracy::{Pallet, Call, Storage, Config<T>, Event<T>} = 14,
        Council: pallet_collective::<Instance1>::{Pallet, Call, Storage, Origin<T>, Event<T>, Config<T>} = 15,
        TechnicalCommittee: pallet_collective::<Instance2>::{Pallet, Call, Storage, Origin<T>, Event<T>, Config<T>} = 16,
        Elections: pallet_elections_phragmen::{Pallet, Call, Storage, Event<T>, Config<T>} = 17,
        TechnicalMembership: pallet_membership::<Instance1>::{Pallet, Call, Storage, Event<T>, Config<T>} = 18,
        Treasury: pallet_treasury::{Pallet, Call, Storage, Config, Event<T>} = 19,
        Credit: pallet_credit::{Pallet, Call, Storage, Event<T>, Config<T>} = 20,

        Vesting: pallet_vesting::{Pallet, Call, Storage, Event<T>, Config<T>} = 25,
        Utility: pallet_utility::{Pallet, Call, Event} = 26,

        Identity: pallet_identity::{Pallet, Call, Storage, Event<T>} =28,

        Proxy: pallet_proxy::{Pallet, Call, Storage, Event<T>} = 29,

        Multisig: pallet_multisig::{Pallet, Call, Storage, Event<T>} = 30,

        Bounties: pallet_bounties::{Pallet, Call, Storage, Event<T>} = 34,

        Tips: pallet_tips::{Pallet, Call, Storage, Event<T>} = 35,

        Contracts: pallet_contracts::{Pallet, Call, Storage, Event<T>} = 40,
        Sudo: pallet_sudo::{Pallet, Call, Config<T>, Storage, Event<T>} = 41,
        RandomnessCollectiveFlip: pallet_randomness_collective_flip::{Pallet, Storage} = 42,
        Society: pallet_society::{Pallet, Call, Storage, Event<T>, Config<T>} = 43,
        Recovery: pallet_recovery::{Pallet, Call, Storage, Event<T>} = 44,
        Assets: pallet_assets::{Pallet, Call, Storage, Event<T>} = 45,
        Mmr: pallet_mmr::{Pallet, Storage} = 46,
        Lottery: pallet_lottery::{Pallet, Call, Storage, Event<T>} = 47,
        ChildBounties: pallet_child_bounties::{Pallet, Call, Storage, Event<T>} = 48,
        Uniques: pallet_uniques::{Pallet, Call, Storage, Event<T>} = 49,

        Micropayment: pallet_micropayment::{Pallet, Call, Storage, Event<T>} = 60,
        DeeperNode: pallet_deeper_node::{Pallet, Call, Storage, Event<T>, Config<T> } = 61,
        CreditAccumulation: pallet_credit_accumulation::{Pallet, Call, Storage, Event<T>} = 62,

        Ethereum: pallet_ethereum::{Pallet, Call, Storage, Event, Config, Origin} = 80,
        EVM: pallet_evm::{Pallet, Config<T>, Call, Storage, Event<T>} = 81,
        BaseFee: pallet_base_fee::{Pallet, Call, Storage, Config<T>, Event} = 82,
        DynamicFee: pallet_dynamic_fee::{Pallet, Call, Storage, Config, Inherent} = 83,

        Operation: pallet_operation::{Pallet, Call, Storage,Event<T>} = 90,
        UserPrivileges: pallet_user_privileges::{Pallet, Call, Storage,Event<T>} = 91,
    }
);

pub struct TransactionConverter;

impl fp_rpc::ConvertTransaction<UncheckedExtrinsic> for TransactionConverter {
    fn convert_transaction(&self, transaction: pallet_ethereum::Transaction) -> UncheckedExtrinsic {
        UncheckedExtrinsic::new_unsigned(
            pallet_ethereum::Call::<Runtime>::transact { transaction }.into(),
        )
    }
}

impl fp_rpc::ConvertTransaction<opaque::UncheckedExtrinsic> for TransactionConverter {
    fn convert_transaction(
        &self,
        transaction: pallet_ethereum::Transaction,
    ) -> opaque::UncheckedExtrinsic {
        let extrinsic = UncheckedExtrinsic::new_unsigned(
            pallet_ethereum::Call::<Runtime>::transact { transaction }.into(),
        );
        let encoded = extrinsic.encode();
        opaque::UncheckedExtrinsic::decode(&mut &encoded[..])
            .expect("Encoded extrinsic is always valid")
    }
}

/// The address format for describing accounts.
pub type Address = sp_runtime::MultiAddress<AccountId, AccountIndex>;
/// Block header type as expected by this runtime.
pub type Header = generic::Header<BlockNumber, BlakeTwo256>;
/// Block type as expected by this runtime.
pub type Block = generic::Block<Header, UncheckedExtrinsic>;
/// A Block signed with a Justification
pub type SignedBlock = generic::SignedBlock<Block>;
/// BlockId type as expected by this runtime.
pub type BlockId = generic::BlockId<Block>;
/// The SignedExtension to the basic transaction logic.
///
/// When you change this, you **MUST** modify [`sign`] in `bin/node/testing/src/keyring.rs`!
///
/// [`sign`]: <../../testing/src/keyring.rs.html>
pub type SignedExtra = (
    frame_system::CheckNonZeroSender<Runtime>,
    frame_system::CheckSpecVersion<Runtime>,
    frame_system::CheckTxVersion<Runtime>,
    frame_system::CheckGenesis<Runtime>,
    frame_system::CheckEra<Runtime>,
    frame_system::CheckNonce<Runtime>,
    frame_system::CheckWeight<Runtime>,
    pallet_transaction_payment::ChargeTransactionPayment<Runtime>,
);
/// The payload being signed in transactions.
pub type SignedPayload = generic::SignedPayload<Call, SignedExtra>;
/// Unchecked extrinsic type as expected by this runtime.
pub type UncheckedExtrinsic =
    fp_self_contained::UncheckedExtrinsic<Address, Call, Signature, SignedExtra>;
/// Extrinsic type that has already been checked.
pub type CheckedExtrinsic = fp_self_contained::CheckedExtrinsic<AccountId, Call, SignedExtra, H160>;
/// Added for "testing/src" and "cargo test"
pub type CheckedSignature = fp_self_contained::CheckedSignature<AccountId, SignedExtra, H160>;
/// Unchecked extrinsic type as expected by this runtime.
pub type GenericUncheckedExtrinsic =
    generic::UncheckedExtrinsic<Address, Call, Signature, SignedExtra>;
/// Executive: handles dispatch to the various modules.
pub type Executive = frame_executive::Executive<
    Runtime,
    Block,
    frame_system::ChainContext<Runtime>,
    Runtime,
    AllPalletsWithSystem,
    (),
>;

impl fp_self_contained::SelfContainedCall for Call {
    type SignedInfo = H160;

    fn is_self_contained(&self) -> bool {
        match self {
            Call::Ethereum(call) => call.is_self_contained(),
            _ => false,
        }
    }

    fn check_self_contained(&self) -> Option<Result<Self::SignedInfo, TransactionValidityError>> {
        match self {
            Call::Ethereum(call) => call.check_self_contained(),
            _ => None,
        }
    }

    fn validate_self_contained(
        &self,
        info: &Self::SignedInfo,
        dispatch_info: &DispatchInfoOf<Call>,
        len: usize,
    ) -> Option<TransactionValidity> {
        match self {
            Call::Ethereum(call) => call.validate_self_contained(info, dispatch_info, len),
            _ => None,
        }
    }

    fn pre_dispatch_self_contained(
        &self,
        info: &Self::SignedInfo,
        dispatch_info: &DispatchInfoOf<Call>,
        len: usize,
    ) -> Option<Result<(), TransactionValidityError>> {
        match self {
            Call::Ethereum(call) => call.pre_dispatch_self_contained(info, dispatch_info, len),
            _ => None,
        }
    }

    fn apply_self_contained(
        self,
        info: Self::SignedInfo,
    ) -> Option<sp_runtime::DispatchResultWithInfo<PostDispatchInfoOf<Self>>> {
        match self {
            call @ Call::Ethereum(pallet_ethereum::Call::transact { .. }) => Some(call.dispatch(
                Origin::from(pallet_ethereum::RawOrigin::EthereumTransaction(info)),
            )),
            _ => None,
        }
    }
}

/// MMR helper types.
mod mmr {
    use super::Runtime;
    pub use pallet_mmr::primitives::*;

    pub type Leaf = <<Runtime as pallet_mmr::Config>::LeafData as LeafDataProvider>::LeafData;
    pub type Hash = <Runtime as pallet_mmr::Config>::Hash;
    pub type Hashing = <Runtime as pallet_mmr::Config>::Hashing;
}

impl_runtime_apis! {
    impl sp_api::Core<Block> for Runtime {
        fn version() -> RuntimeVersion {
            VERSION
        }

        fn execute_block(block: Block) {
            Executive::execute_block(block)
        }

        fn initialize_block(header: &<Block as BlockT>::Header) {
            Executive::initialize_block(header)
        }
    }

    impl sp_api::Metadata<Block> for Runtime {
        fn metadata() -> OpaqueMetadata {
            OpaqueMetadata::new(Runtime::metadata().into())
        }
    }

    impl sp_block_builder::BlockBuilder<Block> for Runtime {
        fn apply_extrinsic(extrinsic: <Block as BlockT>::Extrinsic) -> ApplyExtrinsicResult {
            Executive::apply_extrinsic(extrinsic)
        }

        fn finalize_block() -> <Block as BlockT>::Header {
            Executive::finalize_block()
        }

        fn inherent_extrinsics(data: InherentData) -> Vec<<Block as BlockT>::Extrinsic> {
            data.create_extrinsics()
        }

        fn check_inherents(block: Block, data: InherentData) -> CheckInherentsResult {
            data.check_extrinsics(&block)
        }
    }

    impl sp_transaction_pool::runtime_api::TaggedTransactionQueue<Block> for Runtime {
        fn validate_transaction(
            source: TransactionSource,
            tx: <Block as BlockT>::Extrinsic,
            block_hash: <Block as BlockT>::Hash,
        ) -> TransactionValidity {
            Executive::validate_transaction(source, tx, block_hash)
        }
    }

    impl sp_offchain::OffchainWorkerApi<Block> for Runtime {
        fn offchain_worker(header: &<Block as BlockT>::Header) {
            Executive::offchain_worker(header)
        }
    }

    impl fg_primitives::GrandpaApi<Block> for Runtime {
        fn grandpa_authorities() -> GrandpaAuthorityList {
            Grandpa::grandpa_authorities()
        }

        fn current_set_id() -> fg_primitives::SetId {
            Grandpa::current_set_id()
        }

        fn submit_report_equivocation_unsigned_extrinsic(
            equivocation_proof: fg_primitives::EquivocationProof<
                <Block as BlockT>::Hash,
                NumberFor<Block>,
            >,
            key_owner_proof: fg_primitives::OpaqueKeyOwnershipProof,
        ) -> Option<()> {
            let key_owner_proof = key_owner_proof.decode()?;

            Grandpa::submit_unsigned_equivocation_report(
                equivocation_proof,
                key_owner_proof,
            )
        }

        fn generate_key_ownership_proof(
            _set_id: fg_primitives::SetId,
            authority_id: GrandpaId,
        ) -> Option<fg_primitives::OpaqueKeyOwnershipProof> {
            use codec::Encode;

            Historical::prove((fg_primitives::KEY_TYPE, authority_id))
                .map(|p| p.encode())
                .map(fg_primitives::OpaqueKeyOwnershipProof::new)
        }
    }

    impl sp_consensus_babe::BabeApi<Block> for Runtime {
        fn configuration() -> sp_consensus_babe::BabeGenesisConfiguration {
            // The choice of `c` parameter (where `1 - c` represents the
            // probability of a slot being empty), is done in accordance to the
            // slot duration and expected target block time, for safely
            // resisting network delays of maximum two seconds.
            // <https://research.web3.foundation/en/latest/polkadot/BABE/Babe/#6-practical-results>
            sp_consensus_babe::BabeGenesisConfiguration {
                slot_duration: Babe::slot_duration(),
                epoch_length: EpochDuration::get(),
                c: PRIMARY_PROBABILITY,
                genesis_authorities: Babe::authorities().to_vec(),
                randomness: Babe::randomness(),
                allowed_slots: sp_consensus_babe::AllowedSlots::PrimaryAndSecondaryPlainSlots,
            }
        }

        fn current_epoch_start() -> sp_consensus_babe::Slot {
            Babe::current_epoch_start()
        }

        fn current_epoch() -> sp_consensus_babe::Epoch {
            Babe::current_epoch()
        }

        fn next_epoch() -> sp_consensus_babe::Epoch {
            Babe::next_epoch()
        }

        fn generate_key_ownership_proof(
            _slot: sp_consensus_babe::Slot,
            authority_id: sp_consensus_babe::AuthorityId,
        ) -> Option<sp_consensus_babe::OpaqueKeyOwnershipProof> {
            use codec::Encode;

            Historical::prove((sp_consensus_babe::KEY_TYPE, authority_id))
                .map(|p| p.encode())
                .map(sp_consensus_babe::OpaqueKeyOwnershipProof::new)
        }

        fn submit_report_equivocation_unsigned_extrinsic(
            equivocation_proof: sp_consensus_babe::EquivocationProof<<Block as BlockT>::Header>,
            key_owner_proof: sp_consensus_babe::OpaqueKeyOwnershipProof,
        ) -> Option<()> {
            let key_owner_proof = key_owner_proof.decode()?;

            Babe::submit_unsigned_equivocation_report(
                equivocation_proof,
                key_owner_proof,
            )
        }
    }

    impl sp_authority_discovery::AuthorityDiscoveryApi<Block> for Runtime {
        fn authorities() -> Vec<AuthorityDiscoveryId> {
            AuthorityDiscovery::authorities()
        }
    }

    impl frame_system_rpc_runtime_api::AccountNonceApi<Block, AccountId, Index> for Runtime {
        fn account_nonce(account: AccountId) -> Index {
            System::account_nonce(account)
        }
    }

    impl pallet_contracts_rpc_runtime_api::ContractsApi<
        Block, AccountId, Balance, BlockNumber, Hash,
    >
        for Runtime
    {
        fn call(
            origin: AccountId,
            dest: AccountId,
            value: Balance,
            gas_limit: u64,
            storage_deposit_limit: Option<Balance>,
            input_data: Vec<u8>,
        ) -> pallet_contracts_primitives::ContractExecResult<Balance> {
            Contracts::bare_call(origin, dest, value, gas_limit, storage_deposit_limit, input_data, true)
        }

        fn instantiate(
            origin: AccountId,
            value: Balance,
            gas_limit: u64,
            storage_deposit_limit: Option<Balance>,
            code: pallet_contracts_primitives::Code<Hash>,
            data: Vec<u8>,
            salt: Vec<u8>,
        ) -> pallet_contracts_primitives::ContractInstantiateResult<AccountId, Balance>
        {
            Contracts::bare_instantiate(origin, value, gas_limit, storage_deposit_limit, code, data, salt, true)
        }

        fn upload_code(
            origin: AccountId,
            code: Vec<u8>,
            storage_deposit_limit: Option<Balance>,
        ) -> pallet_contracts_primitives::CodeUploadResult<Hash, Balance>
        {
            Contracts::bare_upload_code(origin, code, storage_deposit_limit)
        }

        fn get_storage(
            address: AccountId,
            key: [u8; 32],
        ) -> pallet_contracts_primitives::GetStorageResult {
            Contracts::get_storage(address, key)
        }
    }

    impl fp_rpc::TxPoolRuntimeRPCApi<Block> for Runtime {
        fn extrinsic_filter(
            xts_ready: Vec<<Block as BlockT>::Extrinsic>,
            xts_future: Vec<<Block as BlockT>::Extrinsic>,
        ) -> TxPoolResponse {
            TxPoolResponse {
                ready: xts_ready
                    .into_iter()
                    .filter_map(|xt| match xt.0.function {
                        Call::Ethereum(transact { transaction }) => Some(transaction),
                        _ => None,
                    })
                    .collect(),
                future: xts_future
                    .into_iter()
                    .filter_map(|xt| match xt.0.function {
                        Call::Ethereum(transact { transaction }) => Some(transaction),
                        _ => None,
                    })
                    .collect(),
            }
        }
    }


    impl fp_rpc::EthereumRuntimeRPCApi<Block> for Runtime {
        fn chain_id() -> u64 {
            <Runtime as pallet_evm::Config>::ChainId::get()
        }

        fn account_basic(address: H160) -> EVMAccount {
            let (account, _) = EVM::account_basic(&address);
            account
        }

        fn gas_price() -> U256 {
            let (gas_price, _) = <Runtime as pallet_evm::Config>::FeeCalculator::min_gas_price();
            gas_price
        }

        fn account_code_at(address: H160) -> Vec<u8> {
            EVM::account_codes(address)
        }

        fn author() -> H160 {
            <pallet_evm::Pallet<Runtime>>::find_author()
        }

        fn storage_at(address: H160, index: U256) -> H256 {
            let mut tmp = [0u8; 32];
            index.to_big_endian(&mut tmp);
            EVM::account_storages(address, H256::from_slice(&tmp[..]))
        }

        fn call(
            from: H160,
            to: H160,
            data: Vec<u8>,
            value: U256,
            gas_limit: U256,
            max_fee_per_gas: Option<U256>,
            max_priority_fee_per_gas: Option<U256>,
            nonce: Option<U256>,
            estimate: bool,
            access_list: Option<Vec<(H160, Vec<H256>)>>,
        ) -> Result<pallet_evm::CallInfo, sp_runtime::DispatchError> {
            let config = if estimate {
                let mut config = <Runtime as pallet_evm::Config>::config().clone();
                config.estimate = true;
                Some(config)
            } else {
                None
            };

            let is_transactional = false;
            let validate = true;
            <Runtime as pallet_evm::Config>::Runner::call(
                from,
                to,
                data,
                value,
                gas_limit.low_u64(),
                max_fee_per_gas,
                max_priority_fee_per_gas,
                nonce,
                access_list.unwrap_or_default(),
                is_transactional,
                validate,
                config.as_ref().unwrap_or(<Runtime as pallet_evm::Config>::config()),
            ).map_err(|err| err.error.into())
        }

        fn create(
            from: H160,
            data: Vec<u8>,
            value: U256,
            gas_limit: U256,
            max_fee_per_gas: Option<U256>,
            max_priority_fee_per_gas: Option<U256>,
            nonce: Option<U256>,
            estimate: bool,
            access_list: Option<Vec<(H160, Vec<H256>)>>,
        ) -> Result<pallet_evm::CreateInfo, sp_runtime::DispatchError> {
            let config = if estimate {
                let mut config = <Runtime as pallet_evm::Config>::config().clone();
                config.estimate = true;
                Some(config)
            } else {
                None
            };

            let is_transactional = false;
            let validate = true;
            <Runtime as pallet_evm::Config>::Runner::create(
                from,
                data,
                value,
                gas_limit.low_u64(),
                max_fee_per_gas,
                max_priority_fee_per_gas,
                nonce,
                access_list.unwrap_or_default(),
                is_transactional,
                validate,
                config.as_ref().unwrap_or(<Runtime as pallet_evm::Config>::config()),
            ).map_err(|err| err.error.into())
        }

        fn current_transaction_statuses() -> Option<Vec<TransactionStatus>> {
            Ethereum::current_transaction_statuses()
        }

        fn current_block() -> Option<pallet_ethereum::Block> {
            Ethereum::current_block()
        }

        fn current_receipts() -> Option<Vec<pallet_ethereum::Receipt>> {
            Ethereum::current_receipts()
        }

        fn current_all() -> (
            Option<pallet_ethereum::Block>,
            Option<Vec<pallet_ethereum::Receipt>>,
            Option<Vec<TransactionStatus>>
        ) {
            (
                Ethereum::current_block(),
                Ethereum::current_receipts(),
                Ethereum::current_transaction_statuses()
            )
        }

        fn extrinsic_filter(
            xts: Vec<<Block as BlockT>::Extrinsic>,
        ) -> Vec<EthereumTransaction> {
            xts.into_iter().filter_map(|xt| match xt.0.function {
                Call::Ethereum(transact { transaction }) => Some(transaction),
                _ => None
            }).collect::<Vec<EthereumTransaction>>()
        }

        fn elasticity() -> Option<Permill> {
            Some(BaseFee::elasticity())
        }
    }

    impl fp_rpc::ConvertTransactionRuntimeApi<Block> for Runtime {
        fn convert_transaction(transaction: EthereumTransaction) -> <Block as BlockT>::Extrinsic {
            UncheckedExtrinsic::new_unsigned(
                pallet_ethereum::Call::<Runtime>::transact { transaction }.into(),
            )
        }
    }

    impl pallet_transaction_payment_rpc_runtime_api::TransactionPaymentApi<
        Block,
        Balance,
    > for Runtime {
        fn query_info(uxt: <Block as BlockT>::Extrinsic, len: u32) -> RuntimeDispatchInfo<Balance> {
            TransactionPayment::query_info(uxt, len)
        }
        fn query_fee_details(uxt: <Block as BlockT>::Extrinsic, len: u32) -> FeeDetails<Balance> {
            TransactionPayment::query_fee_details(uxt, len)
        }
    }

    impl pallet_mmr::primitives::MmrApi<
        Block,
        mmr::Hash,
    > for Runtime {
        fn generate_proof(leaf_index: pallet_mmr::primitives::LeafIndex)
            -> Result<(mmr::EncodableOpaqueLeaf, mmr::Proof<mmr::Hash>), mmr::Error>
        {
            Mmr::generate_batch_proof(vec![leaf_index]).and_then(|(leaves, proof)|
                Ok((
                    mmr::EncodableOpaqueLeaf::from_leaf(&leaves[0]),
                    mmr::BatchProof::into_single_leaf_proof(proof)?
                ))
            )
        }

        fn verify_proof(leaf: mmr::EncodableOpaqueLeaf, proof: mmr::Proof<mmr::Hash>)
            -> Result<(), mmr::Error>
        {
            let leaf: mmr::Leaf = leaf
                .into_opaque_leaf()
                .try_decode()
                .ok_or(mmr::Error::Verify)?;
            Mmr::verify_leaves(vec![leaf], mmr::Proof::into_batch_proof(proof))
        }

        fn verify_proof_stateless(
            root: mmr::Hash,
            leaf: mmr::EncodableOpaqueLeaf,
            proof: mmr::Proof<mmr::Hash>
        ) -> Result<(), mmr::Error> {
            let node = mmr::DataOrHash::Data(leaf.into_opaque_leaf());
            pallet_mmr::verify_leaves_proof::<mmr::Hashing, _>(root, vec![node], mmr::Proof::into_batch_proof(proof))
        }

        fn mmr_root() -> Result<mmr::Hash, mmr::Error> {
            Ok(Mmr::mmr_root())
        }

        fn generate_batch_proof(leaf_indices: Vec<pallet_mmr::primitives::LeafIndex>)
            -> Result<(Vec<mmr::EncodableOpaqueLeaf>, mmr::BatchProof<mmr::Hash>), mmr::Error>
        {
            Mmr::generate_batch_proof(leaf_indices)
                .map(|(leaves, proof)| (leaves.into_iter().map(|leaf| mmr::EncodableOpaqueLeaf::from_leaf(&leaf)).collect(), proof))
        }

        fn verify_batch_proof(leaves: Vec<mmr::EncodableOpaqueLeaf>, proof: mmr::BatchProof<mmr::Hash>)
            -> Result<(), mmr::Error>
        {
            let leaves = leaves.into_iter().map(|leaf|
                leaf.into_opaque_leaf()
                .try_decode()
                .ok_or(mmr::Error::Verify)).collect::<Result<Vec<mmr::Leaf>, mmr::Error>>()?;
            Mmr::verify_leaves(leaves, proof)
        }

        fn verify_batch_proof_stateless(
            root: mmr::Hash,
            leaves: Vec<mmr::EncodableOpaqueLeaf>,
            proof: mmr::BatchProof<mmr::Hash>
        ) -> Result<(), mmr::Error> {
            let nodes = leaves.into_iter().map(|leaf|mmr::DataOrHash::Data(leaf.into_opaque_leaf())).collect();
            pallet_mmr::verify_leaves_proof::<mmr::Hashing, _>(root, nodes, proof)
        }
    }

    impl sp_session::SessionKeys<Block> for Runtime {
        fn generate_session_keys(seed: Option<Vec<u8>>) -> Vec<u8> {
            SessionKeys::generate(seed)
        }

        fn decode_session_keys(
            encoded: Vec<u8>,
        ) -> Option<Vec<(Vec<u8>, KeyTypeId)>> {
            SessionKeys::decode_into_raw_public_keys(&encoded)
        }
    }

    #[cfg(feature = "runtime-benchmarks")]
    impl frame_benchmarking::Benchmark<Block> for Runtime {
        fn benchmark_metadata(extra: bool) -> (
            Vec<frame_benchmarking::BenchmarkList>,
            Vec<frame_support::traits::StorageInfo>,
        ) {
            use frame_benchmarking::{list_benchmark, Benchmarking, BenchmarkList};
            use frame_support::traits::StorageInfoTrait;
            use frame_system_benchmarking::Pallet as SystemBench;
            use pallet_evm::Pallet as PalletEvmBench;

            let mut list = Vec::<BenchmarkList>::new();

            list_benchmark!(list, extra, pallet_assets, Assets);
            list_benchmark!(list, extra, pallet_babe, Babe);
            list_benchmark!(list, extra, pallet_balances, Balances);
            list_benchmark!(list, extra, pallet_bounties, Bounties);
            list_benchmark!(list, extra, pallet_collective, Council);
            list_benchmark!(list, extra, pallet_contracts, Contracts);
            list_benchmark!(list, extra, pallet_democracy, Democracy);
            list_benchmark!(list, extra, pallet_elections_phragmen, Elections);
            list_benchmark!(list, extra, pallet_grandpa, Grandpa);
            list_benchmark!(list, extra, pallet_identity, Identity);
            list_benchmark!(list, extra, pallet_im_online, ImOnline);
            list_benchmark!(list, extra, pallet_indices, Indices);
            list_benchmark!(list, extra, pallet_lottery, Lottery);
            list_benchmark!(list, extra, pallet_mmr, Mmr);
            list_benchmark!(list, extra, pallet_multisig, Multisig);
            list_benchmark!(list, extra, pallet_proxy, Proxy);
            list_benchmark!(list, extra, pallet_scheduler, Scheduler);
            list_benchmark!(list, extra, pallet_staking, Staking);
            list_benchmark!(list, extra, frame_system, SystemBench::<Runtime>);
            list_benchmark!(list, extra, pallet_timestamp, Timestamp);
            list_benchmark!(list, extra, pallet_tips, Tips);
            list_benchmark!(list, extra, pallet_treasury, Treasury);
            list_benchmark!(list, extra, pallet_utility, Utility);
            list_benchmark!(list, extra, pallet_vesting, Vesting);
            list_benchmark!(list, extra, pallet_credit, Credit);
            list_benchmark!(list, extra, pallet_deeper_node, DeeperNode);
            list_benchmark!(list, extra, pallet_micropayment, Micropayment);
            list_benchmark!(list, extra, pallet_credit_accumulation, CreditAccumulation);
            list_benchmark!(list, extra, pallet_evm, PalletEvmBench::<Runtime>);
            list_benchmark!(list, extra, pallet_preimage, Preimage);
            list_benchmark!(list, extra, pallet_scheduler, Scheduler);
            list_benchmark!(list, extra, pallet_operation, Operation);
            list_benchmark!(list, extra, pallet_user_privileges, UserPrivileges);

            let storage_info = AllPalletsWithSystem::storage_info();

            return (list, storage_info)
        }

        fn dispatch_benchmark(
            config: frame_benchmarking::BenchmarkConfig
        ) -> Result<Vec<frame_benchmarking::BenchmarkBatch>, sp_runtime::RuntimeString> {
            use frame_benchmarking::{Benchmarking, BenchmarkBatch, add_benchmark, TrackedStorageKey};
            // Trying to add benchmarks directly to the Session Pallet caused cyclic dependency issues.
            // To get around that, we separated the Session benchmarks into its own crate, which is why
            // we need these two lines below.
            use frame_system_benchmarking::Pallet as SystemBench;
            use pallet_evm::Pallet as PalletEvmBench;
            impl frame_system_benchmarking::Config for Runtime {}

            let whitelist: Vec<TrackedStorageKey> = vec![
                // Block Number
                hex_literal::hex!("26aa394eea5630e07c48ae0c9558cef702a5c1b19ab7a04f536c519aca4983ac").to_vec().into(),
                // Total Issuance
                hex_literal::hex!("c2261276cc9d1f8598ea4b6a74b15c2f57c875e4cff74148e4628f264b974c80").to_vec().into(),
                // Execution Phase
                hex_literal::hex!("26aa394eea5630e07c48ae0c9558cef7ff553b5a9862a516939d82b3d3d8661a").to_vec().into(),
                // Event Count
                hex_literal::hex!("26aa394eea5630e07c48ae0c9558cef70a98fdbe9ce6c55837576c60c7af3850").to_vec().into(),
                // System Events
                hex_literal::hex!("26aa394eea5630e07c48ae0c9558cef780d41e5e16056765bc8461851072c9d7").to_vec().into(),
                // Treasury Account
                hex_literal::hex!("26aa394eea5630e07c48ae0c9558cef7b99d880ec681799c0cf30e8886371da95ecffd7b6c0f78751baa9d281e0bfa3a6d6f646c70792f74727372790000000000000000000000000000000000000000").to_vec().into(),
            ];

            let mut batches = Vec::<BenchmarkBatch>::new();
            let params = (&config, &whitelist);

            add_benchmark!(params, batches, pallet_assets, Assets);
            add_benchmark!(params, batches, pallet_babe, Babe);
            add_benchmark!(params, batches, pallet_balances, Balances);
            add_benchmark!(params, batches, pallet_bounties, Bounties);
            add_benchmark!(params, batches, pallet_collective, Council);
            add_benchmark!(params, batches, pallet_contracts, Contracts);
            add_benchmark!(params, batches, pallet_democracy, Democracy);
            add_benchmark!(params, batches, pallet_elections_phragmen, Elections);
            add_benchmark!(params, batches, pallet_grandpa, Grandpa);
            add_benchmark!(params, batches, pallet_identity, Identity);
            add_benchmark!(params, batches, pallet_im_online, ImOnline);
            add_benchmark!(params, batches, pallet_indices, Indices);
            add_benchmark!(params, batches, pallet_lottery, Lottery);
            add_benchmark!(params, batches, pallet_mmr, Mmr);
            add_benchmark!(params, batches, pallet_multisig, Multisig);
            add_benchmark!(params, batches, pallet_proxy, Proxy);
            add_benchmark!(params, batches, pallet_scheduler, Scheduler);
            add_benchmark!(params, batches, pallet_staking, Staking);
            add_benchmark!(params, batches, frame_system, SystemBench::<Runtime>);
            add_benchmark!(params, batches, pallet_timestamp, Timestamp);
            add_benchmark!(params, batches, pallet_tips, Tips);
            add_benchmark!(params, batches, pallet_treasury, Treasury);
            add_benchmark!(params, batches, pallet_utility, Utility);
            add_benchmark!(params, batches, pallet_vesting, Vesting);
            add_benchmark!(params, batches, pallet_credit, Credit);
            add_benchmark!(params, batches, pallet_deeper_node, DeeperNode);
            add_benchmark!(params, batches, pallet_micropayment, Micropayment);
            add_benchmark!(params, batches, pallet_credit_accumulation, CreditAccumulation);
            add_benchmark!(params, batches, pallet_evm, PalletEvmBench::<Runtime>);
            add_benchmark!(params, batches, pallet_preimage, Preimage);
            add_benchmark!(params, batches, pallet_scheduler, Scheduler);
            add_benchmark!(params, batches, pallet_operation, Operation);
            add_benchmark!(params, batches, pallet_user_privileges, UserPrivileges);


            if batches.is_empty() { return Err("Benchmark not found for this pallet.".into()) }
            Ok(batches)
        }
    }
}

#[cfg(test)]
mod tests {
    use super::*;
    use frame_system::offchain::CreateSignedTransaction;

    #[test]
    fn validate_transaction_submitter_bounds() {
        fn is_submit_signed_transaction<T>()
        where
            T: CreateSignedTransaction<Call>,
        {
        }

        is_submit_signed_transaction::<Runtime>();
    }
}<|MERGE_RESOLUTION|>--- conflicted
+++ resolved
@@ -482,10 +482,6 @@
     type OPWeightInfo = pallet_operation::weights::SubstrateWeight<Runtime>;
     type MinimumBurnedDPR = MinimumBurnedDPR;
     type CreditInterface = Credit;
-<<<<<<< HEAD
-    type NpowAddressMapping = EVM;
-=======
->>>>>>> 1ed9df85
     type UserPrivilegeInterface = UserPrivileges;
 }
 
