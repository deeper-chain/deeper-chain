[package]
name = "node-runtime"
version = "2.0.1"
authors = ["Parity Technologies <admin@parity.io>"]
edition = "2021"
build = "build.rs"
license = "Apache-2.0"
homepage = "https://substrate.dev"
repository = "https://github.com/paritytech/substrate/"

[package.metadata.docs.rs]
targets = ["x86_64-unknown-linux-gnu"]

[dependencies]

# third-party dependencies
codec = { package = "parity-scale-codec", version = "2.3.1", default-features = false, features = ["derive","max-encoded-len"] }
scale-info = { version = "1.0", default-features = false, features = ["derive"] }
serde = { version = "1.0.102", optional = true }
static_assertions = "1.1.0"
hex-literal = { version = "0.3.1", optional = true }
log = { version = "0.4.14", default-features = false }

# primitives
sp-authority-discovery = { git = "https://github.com/paritytech/substrate", branch = "polkadot-v0.9.17", default-features = false }
sp-consensus-babe = { git = "https://github.com/paritytech/substrate", branch = "polkadot-v0.9.17", default-features = false }
sp-block-builder = { git = "https://github.com/paritytech/substrate", branch = "polkadot-v0.9.17", default-features = false}
sp-inherents = { git = "https://github.com/paritytech/substrate", branch = "polkadot-v0.9.17", default-features = false }
node-primitives = { version = "2.0.0", path = "../primitives", default-features = false}
sp-offchain = { git = "https://github.com/paritytech/substrate", branch = "polkadot-v0.9.17", default-features = false }
sp-core = { git = "https://github.com/paritytech/substrate", branch = "polkadot-v0.9.17", default-features = false}
sp-std = { git = "https://github.com/paritytech/substrate", branch = "polkadot-v0.9.17", default-features = false }
sp-api = { git = "https://github.com/paritytech/substrate", branch = "polkadot-v0.9.17", default-features = false }
sp-runtime = { git = "https://github.com/paritytech/substrate", branch = "polkadot-v0.9.17", default-features = false }
sp-staking = { git = "https://github.com/paritytech/substrate", branch = "polkadot-v0.9.17", default-features = false }
sp-keyring = { git = "https://github.com/paritytech/substrate", branch = "polkadot-v0.9.17", optional = true}
sp-session = { git = "https://github.com/paritytech/substrate", branch = "polkadot-v0.9.17", default-features = false }
sp-transaction-pool = { git = "https://github.com/paritytech/substrate", branch = "polkadot-v0.9.17", default-features = false }
sp-version = { git = "https://github.com/paritytech/substrate", branch = "polkadot-v0.9.17", default-features = false}
sp-io ={ default-features = false, git = "https://github.com/paritytech/substrate", branch = "polkadot-v0.9.17"  }

# frontier primitives
fp-rpc = { default-features = false, git = "https://github.com/deeper-chain/frontier.git", branch = "feature/polkadot0.9.17_dev" }
fp-self-contained = { default-features = false, git = "https://github.com/deeper-chain/frontier.git", branch = "feature/polkadot0.9.17_dev" }

# frame dependencies
<<<<<<< HEAD
frame-executive = { git = "https://github.com/paritytech/substrate", branch = "polkadot-v0.9.17", default-features = false }
frame-benchmarking = { git = "https://github.com/paritytech/substrate", branch = "polkadot-v0.9.17", default-features = false, optional = true }
frame-support = { git = "https://github.com/paritytech/substrate", branch = "polkadot-v0.9.17", default-features = false }
frame-system = { git = "https://github.com/paritytech/substrate", branch = "polkadot-v0.9.17", default-features = false}
frame-system-benchmarking = { git = "https://github.com/paritytech/substrate", branch = "polkadot-v0.9.17", default-features = false, optional = true }
frame-system-rpc-runtime-api = { git = "https://github.com/paritytech/substrate", branch = "polkadot-v0.9.17", default-features = false }
pallet-assets = { git = "https://github.com/paritytech/substrate", branch = "polkadot-v0.9.17", default-features = false}
pallet-authority-discovery = { git = "https://github.com/paritytech/substrate", branch = "polkadot-v0.9.17", default-features = false }
pallet-authorship = { git = "https://github.com/paritytech/substrate", branch = "polkadot-v0.9.17", default-features = false }
pallet-babe = { git = "https://github.com/paritytech/substrate", branch = "polkadot-v0.9.17", default-features = false }
pallet-balances = { version = "3.0.0", default-features = false, path = "../pallets/balances"}
pallet-bounties = { git = "https://github.com/paritytech/substrate", branch = "polkadot-v0.9.17", default-features = false }
pallet-child-bounties = { git = "https://github.com/paritytech/substrate", branch = "polkadot-v0.9.17", default-features = false }
pallet-collective = { git = "https://github.com/paritytech/substrate", branch = "polkadot-v0.9.17", default-features = false}
pallet-contracts = { git = "https://github.com/paritytech/substrate", branch = "polkadot-v0.9.17", default-features = false}
pallet-contracts-primitives = { git = "https://github.com/paritytech/substrate", branch = "polkadot-v0.9.17", default-features = false }
pallet-contracts-rpc-runtime-api = { git = "https://github.com/paritytech/substrate", branch = "polkadot-v0.9.17", default-features = false}
pallet-democracy = { git = "https://github.com/paritytech/substrate", branch = "polkadot-v0.9.17", default-features = false }
pallet-elections-phragmen = { git = "https://github.com/paritytech/substrate", branch = "polkadot-v0.9.17", default-features = false}
pallet-grandpa = { git = "https://github.com/paritytech/substrate", branch = "polkadot-v0.9.17", default-features = false}
pallet-im-online = { git = "https://github.com/paritytech/substrate", branch = "polkadot-v0.9.17", default-features = false }
pallet-indices = { git = "https://github.com/paritytech/substrate", branch = "polkadot-v0.9.17", default-features = false}
pallet-identity = { git = "https://github.com/paritytech/substrate", branch = "polkadot-v0.9.17", default-features = false}
pallet-lottery = { git = "https://github.com/paritytech/substrate", branch = "polkadot-v0.9.17", default-features = false }
pallet-membership = { git = "https://github.com/paritytech/substrate", branch = "polkadot-v0.9.17", default-features = false }
pallet-mmr = { git = "https://github.com/paritytech/substrate", branch = "polkadot-v0.9.17", default-features = false }
pallet-multisig = { git = "https://github.com/paritytech/substrate", branch = "polkadot-v0.9.17", default-features = false}
pallet-offences = { git = "https://github.com/paritytech/substrate", branch = "polkadot-v0.9.17", default-features = false}
pallet-preimage = { git = "https://github.com/paritytech/substrate", branch = "polkadot-v0.9.17", default-features = false}
pallet-proxy = { git = "https://github.com/paritytech/substrate", branch = "polkadot-v0.9.17", default-features = false}
pallet-randomness-collective-flip = { git = "https://github.com/paritytech/substrate", branch = "polkadot-v0.9.17", default-features = false }
pallet-recovery = { git = "https://github.com/paritytech/substrate", branch = "polkadot-v0.9.17", default-features = false}
pallet-session = { git = "https://github.com/paritytech/substrate", branch = "polkadot-v0.9.17", features = ["historical"], default-features = false }
=======
frame-executive = { git = "https://github.com/paritytech/substrate", branch = "polkadot-v0.9.16", default-features = false }
frame-benchmarking = { git = "https://github.com/paritytech/substrate", branch = "polkadot-v0.9.16", default-features = false, optional = true }
frame-support = { git = "https://github.com/paritytech/substrate", branch = "polkadot-v0.9.16", default-features = false }
frame-system = { git = "https://github.com/paritytech/substrate", branch = "polkadot-v0.9.16", default-features = false}
frame-system-benchmarking = { git = "https://github.com/paritytech/substrate", branch = "polkadot-v0.9.16", default-features = false, optional = true }
frame-system-rpc-runtime-api = { git = "https://github.com/paritytech/substrate", branch = "polkadot-v0.9.16", default-features = false }
pallet-assets = { git = "https://github.com/paritytech/substrate", branch = "polkadot-v0.9.16", default-features = false}
pallet-authority-discovery = { git = "https://github.com/paritytech/substrate", branch = "polkadot-v0.9.16", default-features = false }
pallet-authorship = { git = "https://github.com/paritytech/substrate", branch = "polkadot-v0.9.16", default-features = false }
pallet-babe = { git = "https://github.com/paritytech/substrate", branch = "polkadot-v0.9.16", default-features = false }
pallet-balances = { git = "https://github.com/paritytech/substrate", branch = "polkadot-v0.9.16", default-features = false}
pallet-bounties = { git = "https://github.com/paritytech/substrate", branch = "polkadot-v0.9.16", default-features = false }
pallet-child-bounties = { git = "https://github.com/paritytech/substrate", branch = "polkadot-v0.9.16", default-features = false }
pallet-collective = { git = "https://github.com/paritytech/substrate", branch = "polkadot-v0.9.16", default-features = false}
pallet-contracts = { git = "https://github.com/paritytech/substrate", branch = "polkadot-v0.9.16", default-features = false}
pallet-contracts-primitives = { git = "https://github.com/paritytech/substrate", branch = "polkadot-v0.9.16", default-features = false }
pallet-contracts-rpc-runtime-api = { git = "https://github.com/paritytech/substrate", branch = "polkadot-v0.9.16", default-features = false}
pallet-democracy = { git = "https://github.com/paritytech/substrate", branch = "polkadot-v0.9.16", default-features = false }
pallet-elections-phragmen = { git = "https://github.com/paritytech/substrate", branch = "polkadot-v0.9.16", default-features = false}
pallet-grandpa = { git = "https://github.com/paritytech/substrate", branch = "polkadot-v0.9.16", default-features = false}
pallet-im-online = { git = "https://github.com/paritytech/substrate", branch = "polkadot-v0.9.16", default-features = false }
pallet-indices = { git = "https://github.com/paritytech/substrate", branch = "polkadot-v0.9.16", default-features = false}
pallet-identity = { git = "https://github.com/paritytech/substrate", branch = "polkadot-v0.9.16", default-features = false}
pallet-lottery = { git = "https://github.com/paritytech/substrate", branch = "polkadot-v0.9.16", default-features = false }
pallet-membership = { git = "https://github.com/paritytech/substrate", branch = "polkadot-v0.9.16", default-features = false }
pallet-mmr = { git = "https://github.com/paritytech/substrate", branch = "polkadot-v0.9.16", default-features = false }
pallet-multisig = { git = "https://github.com/paritytech/substrate", branch = "polkadot-v0.9.16", default-features = false}
pallet-offences = { git = "https://github.com/paritytech/substrate", branch = "polkadot-v0.9.16", default-features = false}
pallet-preimage = { git = "https://github.com/paritytech/substrate", branch = "polkadot-v0.9.16", default-features = false}
pallet-proxy = { git = "https://github.com/paritytech/substrate", branch = "polkadot-v0.9.16", default-features = false}
pallet-randomness-collective-flip = { git = "https://github.com/paritytech/substrate", branch = "polkadot-v0.9.16", default-features = false }
pallet-recovery = { git = "https://github.com/paritytech/substrate", branch = "polkadot-v0.9.16", default-features = false}
pallet-session = { git = "https://github.com/paritytech/substrate", branch = "polkadot-v0.9.16", features = ["historical"], default-features = false }
>>>>>>> b2d91c24
pallet-staking = { path = "../pallets/staking", version = "3.0.0", default-features = false }
pallet-scheduler = { git = "https://github.com/paritytech/substrate", branch = "polkadot-v0.9.17", default-features = false }
pallet-society = { git = "https://github.com/paritytech/substrate", branch = "polkadot-v0.9.17", default-features = false }
pallet-sudo = { git = "https://github.com/paritytech/substrate", branch = "polkadot-v0.9.17", default-features = false }
pallet-timestamp = { git = "https://github.com/paritytech/substrate", branch = "polkadot-v0.9.17", default-features = false}
pallet-tips = { version = "4.0.0-dev", path = "../pallets/tips", default-features = false }
pallet-treasury = { git = "https://github.com/paritytech/substrate", branch = "polkadot-v0.9.17", default-features = false }
pallet-utility = { git = "https://github.com/paritytech/substrate", branch = "polkadot-v0.9.17", default-features = false }
pallet-transaction-payment = { git = "https://github.com/paritytech/substrate", branch = "polkadot-v0.9.17", default-features = false }
pallet-transaction-payment-rpc-runtime-api = { git = "https://github.com/paritytech/substrate", branch = "polkadot-v0.9.17", default-features = false }
pallet-vesting = { git = "https://github.com/paritytech/substrate", branch = "polkadot-v0.9.17", default-features = false }
pallet-micropayment = { version = "3.0.0", default-features = false, path = "../pallets/micropayment" }
pallet-credit = { version = "3.0.0", default-features = false, path = "../pallets/credit" }
pallet-deeper-node = { version = "3.0.0", default-features = false, path = "../pallets/deeper-node" }
pallet-credit-accumulation = { version = "3.0.0", default-features = false, path = "../pallets/credit-accumulation" }
pallet-operation = { version = "3.0.0", default-features = false, path = "../pallets/operation" }

# frontier frame dependencies
libsecp256k1 = { version = "0.6", default-features = false, optional = true }
pallet-ethereum = { default-features = false, git = "https://github.com/deeper-chain/frontier.git", branch = "feature/polkadot0.9.17_dev" }
pallet-evm = { default-features = false, git = "https://github.com/deeper-chain/frontier.git", branch = "feature/polkadot0.9.17_dev" }
pallet-dynamic-fee = { default-features = false, git = "https://github.com/deeper-chain/frontier.git", branch = "feature/polkadot0.9.17_dev" }
pallet-evm-precompile-simple = { default-features = false, git = "https://github.com/deeper-chain/frontier.git", branch = "feature/polkadot0.9.17_dev" }
pallet-evm-precompile-sha3fips = { default-features = false, git = "https://github.com/deeper-chain/frontier.git", branch = "feature/polkadot0.9.17_dev" }
pallet-evm-precompile-modexp = { default-features = false, git = "https://github.com/deeper-chain/frontier.git", branch = "feature/polkadot0.9.17_dev" }
pallet-evm-precompile-blake2 = { default-features = false, git = "https://github.com/deeper-chain/frontier.git", branch = "feature/polkadot0.9.17_dev" }
pallet-evm-precompile-bn128 = { default-features = false, git = "https://github.com/deeper-chain/frontier.git", branch = "feature/polkadot0.9.17_dev" }
pallet-evm-precompile-dispatch = { default-features = false, git = "https://github.com/deeper-chain/frontier.git", branch = "feature/polkadot0.9.17_dev" }
pallet-evm-precompile-curve25519 = { default-features = false, git = "https://github.com/deeper-chain/frontier.git", branch = "feature/polkadot0.9.17_dev" }
pallet-evm-precompile-ed25519 = { default-features = false, git = "https://github.com/deeper-chain/frontier.git", branch = "feature/polkadot0.9.17_dev" }
pallet-base-fee = { default-features = false, git = "https://github.com/deeper-chain/frontier.git", branch = "feature/polkadot0.9.17_dev" }

[build-dependencies]
substrate-wasm-builder = { git = "https://github.com/paritytech/substrate", branch = "polkadot-v0.9.17"}

[dev-dependencies]
sp-io = { git = "https://github.com/paritytech/substrate", branch = "polkadot-v0.9.17"}

[features]
default = ["std"]
with-tracing = [ "frame-executive/with-tracing" ]
std = [
	"sp-authority-discovery/std",
	"pallet-assets/std",
	"pallet-authority-discovery/std",
	"pallet-authorship/std",
	"sp-consensus-babe/std",
	"pallet-babe/std",
	"pallet-balances/std",
	"pallet-bounties/std",
	"pallet-child-bounties/std",
	"sp-block-builder/std",
	"codec/std",
	"scale-info/std",
	"pallet-collective/std",
	"pallet-contracts/std",
	"pallet-contracts-primitives/std",
	"pallet-contracts-rpc-runtime-api/std",
	"pallet-democracy/std",
	"pallet-elections-phragmen/std",
	"frame-executive/std",
	"pallet-grandpa/std",
	"pallet-im-online/std",
	"pallet-indices/std",
	"sp-inherents/std",
	"pallet-lottery/std",
	"pallet-membership/std",
	"pallet-mmr/std",
	"pallet-multisig/std",
	"pallet-identity/std",
	"pallet-scheduler/std",
	"node-primitives/std",
	"sp-offchain/std",
	"pallet-offences/std",
	"pallet-preimage/std",
	"pallet-proxy/std",
	"sp-core/std",
	"pallet-randomness-collective-flip/std",
	"sp-std/std",
	"serde",
	"pallet-session/std",
	"sp-api/std",
	"sp-io/std",
	"sp-runtime/std",
	"sp-staking/std",
	"pallet-staking/std",
	"sp-keyring",
	"sp-session/std",
	"pallet-sudo/std",
	"frame-support/std",
	"frame-benchmarking/std",
	"frame-system-rpc-runtime-api/std",
	"frame-system/std",
	"pallet-timestamp/std",
	"pallet-tips/std",
	"pallet-transaction-payment-rpc-runtime-api/std",
	"pallet-transaction-payment/std",
	"pallet-treasury/std",
	"sp-transaction-pool/std",
	"pallet-utility/std",
	"sp-version/std",
	"pallet-society/std",
	"pallet-recovery/std",
	"pallet-vesting/std",
	"pallet-micropayment/std",
	"pallet-credit/std",
	"pallet-deeper-node/std",
	"pallet-credit-accumulation/std",
	"pallet-operation/std",
	"fp-rpc/std",
	"fp-self-contained/std",
	"pallet-ethereum/std",
	"pallet-evm/std",
	"pallet-dynamic-fee/std",
	"pallet-evm-precompile-simple/std",
	"pallet-evm-precompile-sha3fips/std",
	"pallet-base-fee/std",
]
runtime-benchmarks = [
	"frame-benchmarking",
	"libsecp256k1/hmac",
	"frame-support/runtime-benchmarks",
	"frame-system/runtime-benchmarks",
	"sp-runtime/runtime-benchmarks",
	"pallet-assets/runtime-benchmarks",
	"pallet-babe/runtime-benchmarks",
	"pallet-balances/runtime-benchmarks",
	"pallet-bounties/runtime-benchmarks",
	"pallet-child-bounties/runtime-benchmarks",
	"pallet-collective/runtime-benchmarks",
	"pallet-contracts/runtime-benchmarks",
	"pallet-democracy/runtime-benchmarks",
	"pallet-elections-phragmen/runtime-benchmarks",
	"pallet-grandpa/runtime-benchmarks",
	"pallet-identity/runtime-benchmarks",
	"pallet-im-online/runtime-benchmarks",
	"pallet-indices/runtime-benchmarks",
	"pallet-lottery/runtime-benchmarks",
	"pallet-mmr/runtime-benchmarks",
	"pallet-multisig/runtime-benchmarks",
	"pallet-preimage/runtime-benchmarks",
	"pallet-proxy/runtime-benchmarks",
	"pallet-scheduler/runtime-benchmarks",
	"pallet-society/runtime-benchmarks",
	"pallet-staking/runtime-benchmarks",
	"pallet-timestamp/runtime-benchmarks",
	"pallet-tips/runtime-benchmarks",
	"pallet-treasury/runtime-benchmarks",
	"pallet-utility/runtime-benchmarks",
	"pallet-vesting/runtime-benchmarks",
	"pallet-credit/runtime-benchmarks",
	"pallet-deeper-node/runtime-benchmarks",
	"pallet-micropayment/runtime-benchmarks",
	"pallet-credit-accumulation/runtime-benchmarks",
	"pallet-operation/runtime-benchmarks",
	"frame-system-benchmarking",
	"hex-literal",
	"pallet-ethereum/runtime-benchmarks",
	"pallet-evm/runtime-benchmarks",
]<|MERGE_RESOLUTION|>--- conflicted
+++ resolved
@@ -44,7 +44,6 @@
 fp-self-contained = { default-features = false, git = "https://github.com/deeper-chain/frontier.git", branch = "feature/polkadot0.9.17_dev" }
 
 # frame dependencies
-<<<<<<< HEAD
 frame-executive = { git = "https://github.com/paritytech/substrate", branch = "polkadot-v0.9.17", default-features = false }
 frame-benchmarking = { git = "https://github.com/paritytech/substrate", branch = "polkadot-v0.9.17", default-features = false, optional = true }
 frame-support = { git = "https://github.com/paritytech/substrate", branch = "polkadot-v0.9.17", default-features = false }
@@ -55,7 +54,7 @@
 pallet-authority-discovery = { git = "https://github.com/paritytech/substrate", branch = "polkadot-v0.9.17", default-features = false }
 pallet-authorship = { git = "https://github.com/paritytech/substrate", branch = "polkadot-v0.9.17", default-features = false }
 pallet-babe = { git = "https://github.com/paritytech/substrate", branch = "polkadot-v0.9.17", default-features = false }
-pallet-balances = { version = "3.0.0", default-features = false, path = "../pallets/balances"}
+pallet-balances = { git = "https://github.com/paritytech/substrate", branch = "polkadot-v0.9.17", default-features = false}
 pallet-bounties = { git = "https://github.com/paritytech/substrate", branch = "polkadot-v0.9.17", default-features = false }
 pallet-child-bounties = { git = "https://github.com/paritytech/substrate", branch = "polkadot-v0.9.17", default-features = false }
 pallet-collective = { git = "https://github.com/paritytech/substrate", branch = "polkadot-v0.9.17", default-features = false}
@@ -78,41 +77,6 @@
 pallet-randomness-collective-flip = { git = "https://github.com/paritytech/substrate", branch = "polkadot-v0.9.17", default-features = false }
 pallet-recovery = { git = "https://github.com/paritytech/substrate", branch = "polkadot-v0.9.17", default-features = false}
 pallet-session = { git = "https://github.com/paritytech/substrate", branch = "polkadot-v0.9.17", features = ["historical"], default-features = false }
-=======
-frame-executive = { git = "https://github.com/paritytech/substrate", branch = "polkadot-v0.9.16", default-features = false }
-frame-benchmarking = { git = "https://github.com/paritytech/substrate", branch = "polkadot-v0.9.16", default-features = false, optional = true }
-frame-support = { git = "https://github.com/paritytech/substrate", branch = "polkadot-v0.9.16", default-features = false }
-frame-system = { git = "https://github.com/paritytech/substrate", branch = "polkadot-v0.9.16", default-features = false}
-frame-system-benchmarking = { git = "https://github.com/paritytech/substrate", branch = "polkadot-v0.9.16", default-features = false, optional = true }
-frame-system-rpc-runtime-api = { git = "https://github.com/paritytech/substrate", branch = "polkadot-v0.9.16", default-features = false }
-pallet-assets = { git = "https://github.com/paritytech/substrate", branch = "polkadot-v0.9.16", default-features = false}
-pallet-authority-discovery = { git = "https://github.com/paritytech/substrate", branch = "polkadot-v0.9.16", default-features = false }
-pallet-authorship = { git = "https://github.com/paritytech/substrate", branch = "polkadot-v0.9.16", default-features = false }
-pallet-babe = { git = "https://github.com/paritytech/substrate", branch = "polkadot-v0.9.16", default-features = false }
-pallet-balances = { git = "https://github.com/paritytech/substrate", branch = "polkadot-v0.9.16", default-features = false}
-pallet-bounties = { git = "https://github.com/paritytech/substrate", branch = "polkadot-v0.9.16", default-features = false }
-pallet-child-bounties = { git = "https://github.com/paritytech/substrate", branch = "polkadot-v0.9.16", default-features = false }
-pallet-collective = { git = "https://github.com/paritytech/substrate", branch = "polkadot-v0.9.16", default-features = false}
-pallet-contracts = { git = "https://github.com/paritytech/substrate", branch = "polkadot-v0.9.16", default-features = false}
-pallet-contracts-primitives = { git = "https://github.com/paritytech/substrate", branch = "polkadot-v0.9.16", default-features = false }
-pallet-contracts-rpc-runtime-api = { git = "https://github.com/paritytech/substrate", branch = "polkadot-v0.9.16", default-features = false}
-pallet-democracy = { git = "https://github.com/paritytech/substrate", branch = "polkadot-v0.9.16", default-features = false }
-pallet-elections-phragmen = { git = "https://github.com/paritytech/substrate", branch = "polkadot-v0.9.16", default-features = false}
-pallet-grandpa = { git = "https://github.com/paritytech/substrate", branch = "polkadot-v0.9.16", default-features = false}
-pallet-im-online = { git = "https://github.com/paritytech/substrate", branch = "polkadot-v0.9.16", default-features = false }
-pallet-indices = { git = "https://github.com/paritytech/substrate", branch = "polkadot-v0.9.16", default-features = false}
-pallet-identity = { git = "https://github.com/paritytech/substrate", branch = "polkadot-v0.9.16", default-features = false}
-pallet-lottery = { git = "https://github.com/paritytech/substrate", branch = "polkadot-v0.9.16", default-features = false }
-pallet-membership = { git = "https://github.com/paritytech/substrate", branch = "polkadot-v0.9.16", default-features = false }
-pallet-mmr = { git = "https://github.com/paritytech/substrate", branch = "polkadot-v0.9.16", default-features = false }
-pallet-multisig = { git = "https://github.com/paritytech/substrate", branch = "polkadot-v0.9.16", default-features = false}
-pallet-offences = { git = "https://github.com/paritytech/substrate", branch = "polkadot-v0.9.16", default-features = false}
-pallet-preimage = { git = "https://github.com/paritytech/substrate", branch = "polkadot-v0.9.16", default-features = false}
-pallet-proxy = { git = "https://github.com/paritytech/substrate", branch = "polkadot-v0.9.16", default-features = false}
-pallet-randomness-collective-flip = { git = "https://github.com/paritytech/substrate", branch = "polkadot-v0.9.16", default-features = false }
-pallet-recovery = { git = "https://github.com/paritytech/substrate", branch = "polkadot-v0.9.16", default-features = false}
-pallet-session = { git = "https://github.com/paritytech/substrate", branch = "polkadot-v0.9.16", features = ["historical"], default-features = false }
->>>>>>> b2d91c24
 pallet-staking = { path = "../pallets/staking", version = "3.0.0", default-features = false }
 pallet-scheduler = { git = "https://github.com/paritytech/substrate", branch = "polkadot-v0.9.17", default-features = false }
 pallet-society = { git = "https://github.com/paritytech/substrate", branch = "polkadot-v0.9.17", default-features = false }
