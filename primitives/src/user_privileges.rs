use codec::{Decode, Encode, EncodeLike, MaxEncodedLen};
use enumflags2::{bitflags, BitFlags};
use scale_info::{build::Fields, meta_type, prelude::vec, Path, Type, TypeInfo, TypeParameter};
use sp_core::H160;
use sp_runtime::RuntimeDebug;

pub trait UserPrivilegeInterface<Account> {
    fn has_privilege(user: &Account, p: Privilege) -> bool;
    fn has_evm_privilege(user: &H160, p: Privilege) -> bool;
}

impl<Account> UserPrivilegeInterface<Account> for () {
    fn has_privilege(_user: &Account, _p: Privilege) -> bool {
        true
    }

    fn has_evm_privilege(_user: &H160, _p: Privilege) -> bool {
        true
    }
}

#[derive(Clone, Copy, PartialEq, Eq, Decode, Encode, TypeInfo, RuntimeDebug)]
pub enum PrivilegeMapping {
    LockerMember,
    ReleaseSetter,
    EvmAddressSetter,
    EvmCreditOperation,
    NpowMint,
    CreditAdmin,
    TipPayer,
    BridgeAdmin,
    OracleWorker,
}

impl From<PrivilegeMapping> for Privilege {
    fn from(p: PrivilegeMapping) -> Self {
        match p {
            PrivilegeMapping::LockerMember => Privilege::LockerMember,
            PrivilegeMapping::ReleaseSetter => Privilege::ReleaseSetter,
            PrivilegeMapping::EvmAddressSetter => Privilege::EvmAddressSetter,
            PrivilegeMapping::CreditAdmin => Privilege::CreditAdmin,
            PrivilegeMapping::EvmCreditOperation => Privilege::EvmCreditOperation,
            PrivilegeMapping::NpowMint => Privilege::NpowMint,
            PrivilegeMapping::TipPayer => Privilege::TipPayer,
            PrivilegeMapping::BridgeAdmin => Privilege::BridgeAdmin,
            PrivilegeMapping::OracleWorker => Privilege::OracleWorker,
        }
    }
}

impl From<Privilege> for PrivilegeMapping {
    fn from(p: Privilege) -> Self {
        match p {
            Privilege::LockerMember => PrivilegeMapping::LockerMember,
            Privilege::ReleaseSetter => PrivilegeMapping::ReleaseSetter,
            Privilege::EvmAddressSetter => PrivilegeMapping::EvmAddressSetter,
            Privilege::EvmCreditOperation => PrivilegeMapping::EvmCreditOperation,
            Privilege::NpowMint => PrivilegeMapping::NpowMint,
            Privilege::CreditAdmin => PrivilegeMapping::CreditAdmin,
            Privilege::TipPayer => PrivilegeMapping::TipPayer,
            Privilege::BridgeAdmin => PrivilegeMapping::BridgeAdmin,
            Privilege::OracleWorker => PrivilegeMapping::OracleWorker,
        }
    }
}

#[bitflags]
#[repr(u64)]
#[derive(Clone, Copy, PartialEq, Eq, TypeInfo, RuntimeDebug)]
pub enum Privilege {
    LockerMember = 1 << 0,
    ReleaseSetter = 1 << 1,
    EvmAddressSetter = 1 << 2,
    EvmCreditOperation = 1 << 3,
    NpowMint = 1 << 4,
    CreditAdmin = 1 << 5,
    TipPayer = 1 << 6,
    BridgeAdmin = 1 << 7,
    OracleWorker = 1 << 8,
<<<<<<< HEAD
}

impl MaxEncodedLen for Privilege {
    fn max_encoded_len() -> usize {
        u64::max_encoded_len()
    }
}

impl Encode for Privilege {
    fn using_encoded<R, F: FnOnce(&[u8]) -> R>(&self, f: F) -> R {
        <BitFlags<Privilege>>::from_flag(*self)
            .bits()
            .using_encoded(f)
    }
}

impl EncodeLike for Privilege {}

impl Decode for Privilege {
    fn decode<I: codec::Input>(input: &mut I) -> Result<Self, codec::Error> {
        let field = u64::decode(input)?;
        let whole = <BitFlags<Privilege>>::from_bits(field as u64).map_err(|_| "invalid value")?;
        whole
            .exactly_one()
            .ok_or(codec::Error::from("extract none"))
    }
=======
>>>>>>> 0f6691f3
}

/// Wrapper type for `BitFlags<Privilege>` that implements `Codec`.
#[derive(Clone, Copy, PartialEq, Default)]
pub struct Privileges(pub BitFlags<Privilege>);

impl MaxEncodedLen for Privileges {
    fn max_encoded_len() -> usize {
        u64::max_encoded_len()
    }
}

impl Eq for Privileges {}
impl Encode for Privileges {
    fn using_encoded<R, F: FnOnce(&[u8]) -> R>(&self, f: F) -> R {
        self.0.bits().using_encoded(f)
    }
}

impl EncodeLike for Privileges {}
impl Decode for Privileges {
    fn decode<I: codec::Input>(input: &mut I) -> Result<Self, codec::Error> {
        let field = u64::decode(input)?;
        Ok(Self(
            <BitFlags<Privilege>>::from_bits(field as u64).map_err(|_| "invalid value")?,
        ))
    }
}
impl TypeInfo for Privileges {
    type Identity = Self;

    fn type_info() -> Type {
        Type::builder()
            .path(Path::new("BitFlags", module_path!()))
            .type_params(vec![TypeParameter::new(
                "T",
                Some(meta_type::<Privilege>()),
            )])
            .composite(Fields::unnamed().field(|f| f.ty::<u64>().type_name("Privilege")))
    }
}<|MERGE_RESOLUTION|>--- conflicted
+++ resolved
@@ -77,35 +77,6 @@
     TipPayer = 1 << 6,
     BridgeAdmin = 1 << 7,
     OracleWorker = 1 << 8,
-<<<<<<< HEAD
-}
-
-impl MaxEncodedLen for Privilege {
-    fn max_encoded_len() -> usize {
-        u64::max_encoded_len()
-    }
-}
-
-impl Encode for Privilege {
-    fn using_encoded<R, F: FnOnce(&[u8]) -> R>(&self, f: F) -> R {
-        <BitFlags<Privilege>>::from_flag(*self)
-            .bits()
-            .using_encoded(f)
-    }
-}
-
-impl EncodeLike for Privilege {}
-
-impl Decode for Privilege {
-    fn decode<I: codec::Input>(input: &mut I) -> Result<Self, codec::Error> {
-        let field = u64::decode(input)?;
-        let whole = <BitFlags<Privilege>>::from_bits(field as u64).map_err(|_| "invalid value")?;
-        whole
-            .exactly_one()
-            .ok_or(codec::Error::from("extract none"))
-    }
-=======
->>>>>>> 0f6691f3
 }
 
 /// Wrapper type for `BitFlags<Privilege>` that implements `Codec`.
