[package]
authors = ['Deeper Network']
edition = '2021'
name = 'pallet-credit-accumulation'
version = "3.0.0"
homepage = "https://deeper.network"
repository = "https://github.com/deeper-chain/deeper-chain"
description = "pallet-credit-accumulation"
readme = "README.md"

[package.metadata.docs.rs]
targets = ["x86_64-unknown-linux-gnu"]

[dependencies]
log = { default-features = false, version = "0.4.11" }
blake2-rfc = { version = "0.2.18", default-features = false }
codec = { package = "parity-scale-codec", version = "3.0.0", default-features = false, features = ["derive", "max-encoded-len"] }
scale-info = { version = "2.0.1", default-features = false, features = ["derive"] }
frame-support = {default-features = false, git = "https://github.com/paritytech/substrate", branch = "polkadot-v0.9.24" }
frame-system = {default-features = false, git = "https://github.com/paritytech/substrate", branch = "polkadot-v0.9.24" }
pallet-timestamp = {default-features = false, git = "https://github.com/paritytech/substrate", branch = "polkadot-v0.9.24" }
node-primitives = {version = '2.0.0', default-features = false, path = "../../primitives" }
<<<<<<< HEAD
pallet-balances = { git = "https://github.com/paritytech/substrate", branch = "polkadot-v0.9.24", default-features = false}
pallet-deeper-node = { version = "3.0.0", default-features = false, path = "../deeper-node" }
pallet-uniques = { git = "https://github.com/paritytech/substrate", branch = "polkadot-v0.9.24", default-features = false}
=======
pallet-balances = { git = "https://github.com/paritytech/substrate", branch = "polkadot-v0.9.19", default-features = false}
pallet-uniques = { git = "https://github.com/paritytech/substrate", branch = "polkadot-v0.9.19", default-features = false}
>>>>>>> 3fb941cf
pallet-micropayment = { version = "3.0.0", default-features = false, path = "../micropayment" }
sp-core = {default-features = false, git = "https://github.com/paritytech/substrate", branch = "polkadot-v0.9.24" }
sp-io = {default-features = false, git = "https://github.com/paritytech/substrate", branch = "polkadot-v0.9.24" }
sp-runtime = {default-features = false, git = "https://github.com/paritytech/substrate", branch = "polkadot-v0.9.24" }
sp-std = {default-features = false, git = "https://github.com/paritytech/substrate", branch = "polkadot-v0.9.24" }
# Optional imports for benchmarking
frame-benchmarking = { default-features = false, git = "https://github.com/paritytech/substrate", branch = "polkadot-v0.9.24", optional = true }
hex-literal = "0.3.1"

[dev-dependencies]
frame-benchmarking = { git = "https://github.com/paritytech/substrate", branch = "polkadot-v0.9.24" }
pallet-credit = { default-features = false, path = "../credit", version = "3.0.0" }
serde = { version = "1.0.101" }
<<<<<<< HEAD
sp-keystore = {default-features = false, git = "https://github.com/paritytech/substrate", branch = "polkadot-v0.9.24" }
=======
sp-keystore = {default-features = false, git = "https://github.com/paritytech/substrate", branch = "polkadot-v0.9.19" }
pallet-deeper-node = { version = "3.0.0", default-features = false, path = "../deeper-node" }
>>>>>>> 3fb941cf

[features]
default = ['std']
std = [
	'codec/std',
	'scale-info/std',
	'frame-support/std',
	'frame-system/std',
	'sp-io/std',
    'sp-runtime/std',
    'sp-core/std',
	'sp-std/std',
	'pallet-timestamp/std',
    'node-primitives/std',
	'pallet-balances/std',
	'pallet-credit/std',
	'pallet-micropayment/std',
	'pallet-uniques/std',
	'log/std',
]
runtime-benchmarks = [
	"frame-benchmarking",
]<|MERGE_RESOLUTION|>--- conflicted
+++ resolved
@@ -20,14 +20,8 @@
 frame-system = {default-features = false, git = "https://github.com/paritytech/substrate", branch = "polkadot-v0.9.24" }
 pallet-timestamp = {default-features = false, git = "https://github.com/paritytech/substrate", branch = "polkadot-v0.9.24" }
 node-primitives = {version = '2.0.0', default-features = false, path = "../../primitives" }
-<<<<<<< HEAD
 pallet-balances = { git = "https://github.com/paritytech/substrate", branch = "polkadot-v0.9.24", default-features = false}
-pallet-deeper-node = { version = "3.0.0", default-features = false, path = "../deeper-node" }
 pallet-uniques = { git = "https://github.com/paritytech/substrate", branch = "polkadot-v0.9.24", default-features = false}
-=======
-pallet-balances = { git = "https://github.com/paritytech/substrate", branch = "polkadot-v0.9.19", default-features = false}
-pallet-uniques = { git = "https://github.com/paritytech/substrate", branch = "polkadot-v0.9.19", default-features = false}
->>>>>>> 3fb941cf
 pallet-micropayment = { version = "3.0.0", default-features = false, path = "../micropayment" }
 sp-core = {default-features = false, git = "https://github.com/paritytech/substrate", branch = "polkadot-v0.9.24" }
 sp-io = {default-features = false, git = "https://github.com/paritytech/substrate", branch = "polkadot-v0.9.24" }
@@ -41,12 +35,8 @@
 frame-benchmarking = { git = "https://github.com/paritytech/substrate", branch = "polkadot-v0.9.24" }
 pallet-credit = { default-features = false, path = "../credit", version = "3.0.0" }
 serde = { version = "1.0.101" }
-<<<<<<< HEAD
 sp-keystore = {default-features = false, git = "https://github.com/paritytech/substrate", branch = "polkadot-v0.9.24" }
-=======
-sp-keystore = {default-features = false, git = "https://github.com/paritytech/substrate", branch = "polkadot-v0.9.19" }
 pallet-deeper-node = { version = "3.0.0", default-features = false, path = "../deeper-node" }
->>>>>>> 3fb941cf
 
 [features]
 default = ['std']
