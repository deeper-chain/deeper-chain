--- conflicted
+++ resolved
@@ -21,12 +21,8 @@
 sp-runtime = {default-features = false, git = "https://github.com/paritytech/substrate", branch = "polkadot-v0.9.19" }
 sp-std = { default-features = false, git = "https://github.com/paritytech/substrate", branch = "polkadot-v0.9.19" }
 log = { version = "0.4.14", default-features = false }
-<<<<<<< HEAD
 sp-core = {default-features = false, git = "https://github.com/paritytech/substrate", branch = "polkadot-v0.9.19" }
-=======
-sp-core = {default-features = false, git = "https://github.com/paritytech/substrate", branch = "polkadot-v0.9.17" }
 pallet-credit = { default-features = false, path = "../credit", version = "3.0.0" }
->>>>>>> ba4c8807
 
 # Optional imports for benchmarking
 frame-benchmarking = { default-features = false, git = "https://github.com/paritytech/substrate", branch = "polkadot-v0.9.19", optional = true }
