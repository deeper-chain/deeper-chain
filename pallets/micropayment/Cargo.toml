[package]
authors = ['Anonymous']
edition = '2021'
name = 'pallet-micropayment'
version = "3.0.0"
homepage = "https://deeper.network"
repository = "https://github.com/deeper-chain/deeper-chain"
description = "deeper micropayment pallet"
readme = "README.md"

[package.metadata.docs.rs]
targets = ["x86_64-unknown-linux-gnu"]

[dependencies]
serde = { version = "1.0.101", optional = true }
log = { default-features = false, version = "0.4.11" }
blake2-rfc = { version = "0.2.18", default-features = false }
codec = { package = "parity-scale-codec", version = "3.0.0", default-features = false, features = ["derive", "max-encoded-len"] }
scale-info = { version = "2.0.1", default-features = false, features = ["derive"] }
frame-support = {default-features = false, git = "https://github.com/paritytech/substrate", branch = "polkadot-v0.9.24" }
frame-system = {default-features = false, git = "https://github.com/paritytech/substrate", branch = "polkadot-v0.9.24" }
pallet-timestamp = {default-features = false, git = "https://github.com/paritytech/substrate", branch = "polkadot-v0.9.24" }
node-primitives = {version = '2.0.0', default-features = false, path = "../../primitives" }
<<<<<<< HEAD
pallet-balances = { git = "https://github.com/paritytech/substrate", branch = "polkadot-v0.9.24", default-features = false}
pallet-deeper-node = { version = "3.0.0", default-features = false, path = "../deeper-node" }
pallet-uniques = { git = "https://github.com/paritytech/substrate", branch = "polkadot-v0.9.24", default-features = false}
sp-core = {default-features = false, git = "https://github.com/paritytech/substrate", branch = "polkadot-v0.9.24" }
sp-io = {default-features = false, git = "https://github.com/paritytech/substrate", branch = "polkadot-v0.9.24" }
sp-runtime = {default-features = false, git = "https://github.com/paritytech/substrate", branch = "polkadot-v0.9.24" }
sp-std = {default-features = false, git = "https://github.com/paritytech/substrate", branch = "polkadot-v0.9.24" }
pallet-treasury = { git = "https://github.com/paritytech/substrate", branch = "polkadot-v0.9.24", default-features = false }
=======
pallet-balances = { git = "https://github.com/paritytech/substrate", branch = "polkadot-v0.9.19", default-features = false}
pallet-uniques = { git = "https://github.com/paritytech/substrate", branch = "polkadot-v0.9.19", default-features = false}
sp-core = {default-features = false, git = "https://github.com/paritytech/substrate", branch = "polkadot-v0.9.19" }
sp-io = {default-features = false, git = "https://github.com/paritytech/substrate", branch = "polkadot-v0.9.19" }
sp-runtime = {default-features = false, git = "https://github.com/paritytech/substrate", branch = "polkadot-v0.9.19" }
sp-std = {default-features = false, git = "https://github.com/paritytech/substrate", branch = "polkadot-v0.9.19" }
>>>>>>> 3fb941cf

# Optional imports for benchmarking
frame-benchmarking = { default-features = false, git = "https://github.com/paritytech/substrate", branch = "polkadot-v0.9.24", optional = true }
hex-literal = "0.3.1"

[dev-dependencies]
frame-benchmarking = { git = "https://github.com/paritytech/substrate", branch = "polkadot-v0.9.24" }
serde = { version = "1.0.101" }
pallet-treasury = { git = "https://github.com/paritytech/substrate", branch = "polkadot-v0.9.24", default-features = false }
pallet-credit = { default-features = false, path = "../credit", version = "3.0.0" }
pallet-deeper-node = { version = "3.0.0", default-features = false, path = "../deeper-node" }

[features]
default = ['std']
std = [
	'codec/std',
	'scale-info/std',
	'frame-support/std',
	'frame-system/std',
	'sp-io/std',
    'sp-runtime/std',
    'sp-core/std',
	'sp-std/std',
	'pallet-timestamp/std',
    'node-primitives/std',
	'pallet-balances/std',
	'pallet-credit/std',
	'pallet-deeper-node/std',
	'pallet-uniques/std',
	'pallet-treasury/std',
	'log/std',
]
runtime-benchmarks = [
	"frame-benchmarking",
]<|MERGE_RESOLUTION|>--- conflicted
+++ resolved
@@ -21,23 +21,12 @@
 frame-system = {default-features = false, git = "https://github.com/paritytech/substrate", branch = "polkadot-v0.9.24" }
 pallet-timestamp = {default-features = false, git = "https://github.com/paritytech/substrate", branch = "polkadot-v0.9.24" }
 node-primitives = {version = '2.0.0', default-features = false, path = "../../primitives" }
-<<<<<<< HEAD
 pallet-balances = { git = "https://github.com/paritytech/substrate", branch = "polkadot-v0.9.24", default-features = false}
-pallet-deeper-node = { version = "3.0.0", default-features = false, path = "../deeper-node" }
 pallet-uniques = { git = "https://github.com/paritytech/substrate", branch = "polkadot-v0.9.24", default-features = false}
 sp-core = {default-features = false, git = "https://github.com/paritytech/substrate", branch = "polkadot-v0.9.24" }
 sp-io = {default-features = false, git = "https://github.com/paritytech/substrate", branch = "polkadot-v0.9.24" }
 sp-runtime = {default-features = false, git = "https://github.com/paritytech/substrate", branch = "polkadot-v0.9.24" }
 sp-std = {default-features = false, git = "https://github.com/paritytech/substrate", branch = "polkadot-v0.9.24" }
-pallet-treasury = { git = "https://github.com/paritytech/substrate", branch = "polkadot-v0.9.24", default-features = false }
-=======
-pallet-balances = { git = "https://github.com/paritytech/substrate", branch = "polkadot-v0.9.19", default-features = false}
-pallet-uniques = { git = "https://github.com/paritytech/substrate", branch = "polkadot-v0.9.19", default-features = false}
-sp-core = {default-features = false, git = "https://github.com/paritytech/substrate", branch = "polkadot-v0.9.19" }
-sp-io = {default-features = false, git = "https://github.com/paritytech/substrate", branch = "polkadot-v0.9.19" }
-sp-runtime = {default-features = false, git = "https://github.com/paritytech/substrate", branch = "polkadot-v0.9.19" }
-sp-std = {default-features = false, git = "https://github.com/paritytech/substrate", branch = "polkadot-v0.9.19" }
->>>>>>> 3fb941cf
 
 # Optional imports for benchmarking
 frame-benchmarking = { default-features = false, git = "https://github.com/paritytech/substrate", branch = "polkadot-v0.9.24", optional = true }
