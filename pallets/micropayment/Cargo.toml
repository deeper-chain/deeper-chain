[package]
authors = ['Anonymous']
edition = '2018'
name = 'pallet-micropayment'
version = "3.0.0"
homepage = "https://deeper.network"
repository = "https://github.com/deeper-chain/deeper-chain"
description = "deeper micropayment pallet"
readme = "README.md"

[package.metadata.docs.rs]
targets = ["x86_64-unknown-linux-gnu"]

[dependencies]
serde = { version = "1.0.101", optional = true }
log = { default-features = false, version = "0.4.11" }
blake2-rfc = { version = "0.2.18", default-features = false }
codec = { package = "parity-scale-codec", version = "2.3.1", default-features = false, features = ["derive", "max-encoded-len"] }
scale-info = { version = "1.0", default-features = false, features = ["derive"] }
frame-support = {default-features = false, git = "https://github.com/paritytech/substrate", branch = "polkadot-v0.9.16" }
frame-system = {default-features = false, git = "https://github.com/paritytech/substrate", branch = "polkadot-v0.9.16" }
pallet-timestamp = {default-features = false, git = "https://github.com/paritytech/substrate", branch = "polkadot-v0.9.16" }
node-primitives = {version = '2.0.0', default-features = false, path = "../../primitives" }
pallet-balances = { version = "3.0.0", default-features = false, path = "../balances"}
pallet-credit = { default-features = false, path = "../credit", version = "3.0.0" }
pallet-deeper-node = { version = "3.0.0", default-features = false, path = "../deeper-node" }
<<<<<<< HEAD
sp-core = {default-features = false, git = "https://github.com/paritytech/substrate", branch = "polkadot-v0.9.16" }
sp-io = {default-features = false, git = "https://github.com/paritytech/substrate", branch = "polkadot-v0.9.16" }
sp-runtime = {default-features = false, git = "https://github.com/paritytech/substrate", branch = "polkadot-v0.9.16" }
sp-std = {default-features = false, git = "https://github.com/paritytech/substrate", branch = "polkadot-v0.9.16" }
=======
sp-core = {default-features = false, git = "https://github.com/paritytech/substrate", branch = "polkadot-v0.9.12" }
sp-io = {default-features = false, git = "https://github.com/paritytech/substrate", branch = "polkadot-v0.9.12" }
sp-runtime = {default-features = false, git = "https://github.com/paritytech/substrate", branch = "polkadot-v0.9.12" }
sp-std = {default-features = false, git = "https://github.com/paritytech/substrate", branch = "polkadot-v0.9.12" }
pallet-treasury = { git = "https://github.com/paritytech/substrate", branch = "polkadot-v0.9.12", default-features = false }

>>>>>>> 0c601812
# Optional imports for benchmarking
frame-benchmarking = { default-features = false, git = "https://github.com/paritytech/substrate", branch = "polkadot-v0.9.16", optional = true }
hex-literal = "0.3.1"

[dev-dependencies]
frame-benchmarking = { git = "https://github.com/paritytech/substrate", branch = "polkadot-v0.9.16" }
serde = { version = "1.0.101" }
<<<<<<< HEAD
pallet-treasury = { git = "https://github.com/paritytech/substrate", branch = "polkadot-v0.9.16", default-features = false }
=======
>>>>>>> 0c601812

[features]
default = ['std']
std = [
	'codec/std',
	'scale-info/std',
	'frame-support/std',
	'frame-system/std',
	'sp-io/std',
    'sp-runtime/std',
    'sp-core/std',
	'sp-std/std',
	'pallet-timestamp/std',
    'node-primitives/std',
	'pallet-balances/std',
	'pallet-credit/std',
	'pallet-deeper-node/std',
	'pallet-treasury/std',
	'log/std',
]
runtime-benchmarks = [
	"frame-benchmarking",
]<|MERGE_RESOLUTION|>--- conflicted
+++ resolved
@@ -24,19 +24,12 @@
 pallet-balances = { version = "3.0.0", default-features = false, path = "../balances"}
 pallet-credit = { default-features = false, path = "../credit", version = "3.0.0" }
 pallet-deeper-node = { version = "3.0.0", default-features = false, path = "../deeper-node" }
-<<<<<<< HEAD
 sp-core = {default-features = false, git = "https://github.com/paritytech/substrate", branch = "polkadot-v0.9.16" }
 sp-io = {default-features = false, git = "https://github.com/paritytech/substrate", branch = "polkadot-v0.9.16" }
 sp-runtime = {default-features = false, git = "https://github.com/paritytech/substrate", branch = "polkadot-v0.9.16" }
 sp-std = {default-features = false, git = "https://github.com/paritytech/substrate", branch = "polkadot-v0.9.16" }
-=======
-sp-core = {default-features = false, git = "https://github.com/paritytech/substrate", branch = "polkadot-v0.9.12" }
-sp-io = {default-features = false, git = "https://github.com/paritytech/substrate", branch = "polkadot-v0.9.12" }
-sp-runtime = {default-features = false, git = "https://github.com/paritytech/substrate", branch = "polkadot-v0.9.12" }
-sp-std = {default-features = false, git = "https://github.com/paritytech/substrate", branch = "polkadot-v0.9.12" }
-pallet-treasury = { git = "https://github.com/paritytech/substrate", branch = "polkadot-v0.9.12", default-features = false }
+pallet-treasury = { git = "https://github.com/paritytech/substrate", branch = "polkadot-v0.9.16", default-features = false }
 
->>>>>>> 0c601812
 # Optional imports for benchmarking
 frame-benchmarking = { default-features = false, git = "https://github.com/paritytech/substrate", branch = "polkadot-v0.9.16", optional = true }
 hex-literal = "0.3.1"
@@ -44,10 +37,7 @@
 [dev-dependencies]
 frame-benchmarking = { git = "https://github.com/paritytech/substrate", branch = "polkadot-v0.9.16" }
 serde = { version = "1.0.101" }
-<<<<<<< HEAD
 pallet-treasury = { git = "https://github.com/paritytech/substrate", branch = "polkadot-v0.9.16", default-features = false }
-=======
->>>>>>> 0c601812
 
 [features]
 default = ['std']
