--- conflicted
+++ resolved
@@ -59,13 +59,9 @@
     use pallet_deeper_node::NodeInterface;
     use sp_core::sr25519;
     use sp_io::crypto::sr25519_verify;
-<<<<<<< HEAD
-    use sp_runtime::traits::{Saturating, StoredMapError, Zero};
-=======
     use sp_runtime::traits::{Saturating, Zero};
     use sp_runtime::DispatchError;
     use sp_std::prelude::Vec;
->>>>>>> 00d63d9c
 
     /// Configure the pallet by specifying the parameters and types on which it depends.
     #[pallet::config]
