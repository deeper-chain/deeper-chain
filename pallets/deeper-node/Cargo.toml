--- conflicted
+++ resolved
@@ -20,24 +20,15 @@
 sp-runtime = {default-features = false, git = "https://github.com/paritytech/substrate", branch = "polkadot-v0.9.24" }
 sp-std = { default-features = false, git = "https://github.com/paritytech/substrate", branch = "polkadot-v0.9.24" }
 # Optional imports for benchmarking
-<<<<<<< HEAD
 frame-benchmarking = { default-features = false, git = "https://github.com/paritytech/substrate", branch = "polkadot-v0.9.24", optional = true }
+sp-core = { git = "https://github.com/paritytech/substrate", branch = "polkadot-v0.9.24", default-features = false }
+pallet-credit-accumulation = {default-features =false, path = "../credit-accumulation", optional = true}
+hex-literal = {version ="0.3.1", optional = true }
 
 [dev-dependencies]
 frame-benchmarking = { git = "https://github.com/paritytech/substrate", branch = "polkadot-v0.9.24" }
 sp-core = {default-features = false, git = "https://github.com/paritytech/substrate", branch = "polkadot-v0.9.24" }
-
-=======
-frame-benchmarking = { default-features = false, git = "https://github.com/paritytech/substrate", branch = "polkadot-v0.9.19", optional = true }
-sp-core = { git = "https://github.com/paritytech/substrate", branch = "polkadot-v0.9.19", default-features = false }
-pallet-credit-accumulation = {default-features =false, path = "../credit-accumulation", optional = true}
-hex-literal = {version ="0.3.1", optional = true }
-
-[dev-dependencies]
-frame-benchmarking = { git = "https://github.com/paritytech/substrate", branch = "polkadot-v0.9.19" }
-sp-core = {default-features = false, git = "https://github.com/paritytech/substrate", branch = "polkadot-v0.9.19" }
 pallet-credit-accumulation = {default-features =false, path = "../credit-accumulation"}
->>>>>>> 3fb941cf
 
 [features]
 default = ['std']
