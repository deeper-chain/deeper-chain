[package]
name = "pallet-deeper-node"
description = 'deeper node pallet'
edition = '2021'
authors = ["deeper dev"]
version = '3.0.0'

[package.metadata.docs.rs]
targets = ["x86_64-unknown-linux-gnu"]

[dependencies]
serde = { version = "1.0.101", optional = true }
codec = { package = "parity-scale-codec", version = "2.3.1", default-features = false, features = ["derive", "max-encoded-len"] }
scale-info = { version = "1.0", default-features = false, features = ["derive"] }
<<<<<<< HEAD
frame-support = {default-features = false, git = "https://github.com/paritytech/substrate", branch = "polkadot-v0.9.17" }
frame-system = {default-features = false, git = "https://github.com/paritytech/substrate", branch = "polkadot-v0.9.17" }
sp-io = {default-features = false, git = "https://github.com/paritytech/substrate", branch = "polkadot-v0.9.17" }
pallet-balances = { version = "3.0.0", default-features = false, path = "../balances"}
=======
frame-support = {default-features = false, git = "https://github.com/paritytech/substrate", branch = "polkadot-v0.9.16" }
frame-system = {default-features = false, git = "https://github.com/paritytech/substrate", branch = "polkadot-v0.9.16" }
sp-io = {default-features = false, git = "https://github.com/paritytech/substrate", branch = "polkadot-v0.9.16" }
pallet-balances = { git = "https://github.com/paritytech/substrate", branch = "polkadot-v0.9.16", default-features = false}
>>>>>>> b2d91c24
node-primitives = {version = '2.0.0', default-features = false, path = "../../primitives"}
sp-runtime = {default-features = false, git = "https://github.com/paritytech/substrate", branch = "polkadot-v0.9.17" }
sp-std = { default-features = false, git = "https://github.com/paritytech/substrate", branch = "polkadot-v0.9.17" }
# Optional imports for benchmarking
frame-benchmarking = { default-features = false, git = "https://github.com/paritytech/substrate", branch = "polkadot-v0.9.17", optional = true }

[dev-dependencies]
frame-benchmarking = { git = "https://github.com/paritytech/substrate", branch = "polkadot-v0.9.17" }
sp-core = {default-features = false, git = "https://github.com/paritytech/substrate", branch = "polkadot-v0.9.17" }


[features]
default = ['std']
std = [
    'serde',
    'codec/std',
    "scale-info/std",
    'frame-support/std',
    'frame-system/std',
    'sp-runtime/std',
    'sp-io/std',
    'sp-std/std',
    'pallet-balances/std',
    'node-primitives/std',
]
runtime-benchmarks = [
	"frame-benchmarking",
]<|MERGE_RESOLUTION|>--- conflicted
+++ resolved
@@ -12,17 +12,10 @@
 serde = { version = "1.0.101", optional = true }
 codec = { package = "parity-scale-codec", version = "2.3.1", default-features = false, features = ["derive", "max-encoded-len"] }
 scale-info = { version = "1.0", default-features = false, features = ["derive"] }
-<<<<<<< HEAD
 frame-support = {default-features = false, git = "https://github.com/paritytech/substrate", branch = "polkadot-v0.9.17" }
 frame-system = {default-features = false, git = "https://github.com/paritytech/substrate", branch = "polkadot-v0.9.17" }
 sp-io = {default-features = false, git = "https://github.com/paritytech/substrate", branch = "polkadot-v0.9.17" }
-pallet-balances = { version = "3.0.0", default-features = false, path = "../balances"}
-=======
-frame-support = {default-features = false, git = "https://github.com/paritytech/substrate", branch = "polkadot-v0.9.16" }
-frame-system = {default-features = false, git = "https://github.com/paritytech/substrate", branch = "polkadot-v0.9.16" }
-sp-io = {default-features = false, git = "https://github.com/paritytech/substrate", branch = "polkadot-v0.9.16" }
-pallet-balances = { git = "https://github.com/paritytech/substrate", branch = "polkadot-v0.9.16", default-features = false}
->>>>>>> b2d91c24
+pallet-balances = { git = "https://github.com/paritytech/substrate", branch = "polkadot-v0.9.17", default-features = false}
 node-primitives = {version = '2.0.0', default-features = false, path = "../../primitives"}
 sp-runtime = {default-features = false, git = "https://github.com/paritytech/substrate", branch = "polkadot-v0.9.17" }
 sp-std = { default-features = false, git = "https://github.com/paritytech/substrate", branch = "polkadot-v0.9.17" }
