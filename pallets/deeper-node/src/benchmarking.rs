// This file is part of Substrate.

// Copyright (C) 2020-2021 Parity Technologies (UK) Ltd.
// SPDX-License-Identifier: Apache-2.0

// Licensed under the Apache License, Version 2.0 (the "License");
// you may not use this file except in compliance with the License.
// You may obtain a copy of the License at
//
// 	http://www.apache.org/licenses/LICENSE-2.0
//
// Unless required by applicable law or agreed to in writing, software
// distributed under the License is distributed on an "AS IS" BASIS,
// WITHOUT WARRANTIES OR CONDITIONS OF ANY KIND, either express or implied.
// See the License for the specific language governing permissions and
// limitations under the License.

//! Staking pallet benchmarking.

use super::*;
use crate::Pallet as DeeperNode;
use core::str::FromStr;
pub use frame_benchmarking::{account, benchmarks, whitelist_account, whitelisted_caller};
use frame_support::{assert_ok, traits::Currency};
use frame_system::RawOrigin;
<<<<<<< HEAD
use hex_literal::hex;
=======
use node_primitives::AccountCreator;
>>>>>>> f03b5f65
use sp_std::vec;

const SEED: u32 = 0;
const USER_SEED: u32 = 999666;

/// Grab a funded user with balance_factor DPR.
pub fn create_funded_user<T: Config>(
    string: &'static str,
    n: u32,
    balance_factor: u32,
) -> T::AccountId {
    let user = account(string, n, SEED);
    let balance = T::Currency::minimum_balance() * balance_factor.into();
    T::Currency::make_free_balance_be(&user, balance);
    T::Currency::issue(balance);
    user
}

benchmarks! {
    where_clause { where T: Config, T: pallet_credit_accumulation::Config }
    register_device {
        DeeperNode::<T>::setup_region_map();
        let user = create_funded_user::<T>("user",USER_SEED, 100);
    }: _(RawOrigin::Signed(user.clone()), vec![1, 2, 3, 4], "US".as_bytes().to_vec())
    verify {
        let node = DeeperNode::<T>::device_info(user);
        assert_eq!(node.ipv4, vec![1, 2, 3, 4]);
        assert_eq!(node.country, "US".as_bytes().to_vec());
    }

    unregister_device {
        DeeperNode::<T>::setup_region_map();
        let user = create_funded_user::<T>("user",USER_SEED, 100);
        DeeperNode::<T>::register_device(RawOrigin::Signed(user.clone()).into(), vec![1, 2, 3, 4], "US".as_bytes().to_vec())?;
        let node = DeeperNode::<T>::device_info(user.clone());
        assert_eq!(node.ipv4, vec![1, 2, 3, 4]);
        assert_eq!(node.country, "US".as_bytes().to_vec());
    }: _(RawOrigin::Signed(user.clone()))
    verify {
    }

    register_server {
        DeeperNode::<T>::setup_region_map();
        let user = create_funded_user::<T>("user",USER_SEED, 100);
        DeeperNode::<T>::register_device(RawOrigin::Signed(user.clone()).into(), vec![1, 2, 3, 4], "US".as_bytes().to_vec())?;
        let node = DeeperNode::<T>::device_info(user.clone());
        assert_eq!(node.ipv4, vec![1, 2, 3, 4]);
        assert_eq!(node.country, "US".as_bytes().to_vec());
    }: _(RawOrigin::Signed(user.clone()), 1)
    verify {
        let servers = DeeperNode::<T>::servers_by_country("US".as_bytes().to_vec());
        let index = servers.iter().position(|x| *x == user);
        assert_eq!(index, Some(0));
    }

    update_server {
        DeeperNode::<T>::setup_region_map();
        let user = create_funded_user::<T>("user",USER_SEED, 100);
        DeeperNode::<T>::register_device(RawOrigin::Signed(user.clone()).into(), vec![1, 2, 3, 4], "US".as_bytes().to_vec())?;
        let node = DeeperNode::<T>::device_info(user.clone());
        assert_eq!(node.ipv4, vec![1, 2, 3, 4]);
        assert_eq!(node.country, "US".as_bytes().to_vec());
    }: _(RawOrigin::Signed(user.clone()), 1)
    verify {
    }

    unregister_server {
        DeeperNode::<T>::setup_region_map();
        let user = create_funded_user::<T>("user",USER_SEED, 100);
        DeeperNode::<T>::register_device(RawOrigin::Signed(user.clone()).into(), vec![1, 2, 3, 4], "US".as_bytes().to_vec())?;
        let node = DeeperNode::<T>::device_info(user.clone());
        assert_eq!(node.ipv4, vec![1, 2, 3, 4]);
        assert_eq!(node.country, "US".as_bytes().to_vec());
        DeeperNode::<T>::register_server(RawOrigin::Signed(user.clone()).into(), 1)?;
    }: _(RawOrigin::Signed(user.clone()))
    verify {
    }

    im_online {
        let user = create_funded_user::<T>("user",USER_SEED, 100);
    }:_(RawOrigin::Signed(user.clone()))
    verify {

    }

    report_credit_proof {
<<<<<<< HEAD
        let alice = create_funded_user::<T>("Alice", USER_SEED, 100);
        let nonce: u64 = 0;
        let signature: [u8; 64] = hex!("5071a1a526b1d2d1833e4de43d1ce22ad3506de2e10ee4a9c18c0b310c54286b9cb10bfb4ee12be6b93e91337de0fa2ea2edd787d083db36211109bdc8438989");
    }: report_credit_proof(RawOrigin::Signed(alice.clone()),nonce, signature.into(), 1655007560, 1073741824000000, 4294967295)
=======
        let admin = <T as pallet_credit_accumulation::Config>::AccountCreator::create_account("Alice");
        let bob = <T as pallet_credit_accumulation::Config>::AccountCreator::create_account("Bob");
        assert_ok!(pallet_credit_accumulation::Pallet::<T>::set_atmos_pubkey(
            RawOrigin::Root.into(),
            bob,
        ));
        let signature: [u8; 64] = hex_literal::hex!("5071a1a526b1d2d1833e4de43d1ce22ad3506de2e10ee4a9c18c0b310c54286b9cb10bfb4ee12be6b93e91337de0fa2ea2edd787d083db36211109bdc8438989");

    }: _(RawOrigin::Signed(admin.clone()),0,
    signature.into(), 1655007560, 1073741824000000, 4294967295)
>>>>>>> f03b5f65
    verify {
        assert_eq!(DeviceCreditProof::<T>::get(&alice), (1655007560, 1073741824000000, 4294967295));
    }

    reward_mapping {
        let admin = create_funded_user::<T>("Alice", USER_SEED, 100);
        let nonce: u64 = 0;
        let signature: [u8; 64] = hex!("5071a1a526b1d2d1833e4de43d1ce22ad3506de2e10ee4a9c18c0b310c54286b9cb10bfb4ee12be6b93e91337de0fa2ea2edd787d083db36211109bdc8438989");

        let evm_address = H160::from_str("1000000000000000000000000000000000000001").unwrap();
    }: reward_mapping(RawOrigin::Signed(admin.clone()), nonce, signature.into(), evm_address)
    verify {
        assert_eq!(RewardsAccountsDeepertoEVM::<T>::get(&admin), Some(evm_address));
    }
}

#[cfg(test)]
mod tests {
    use super::*;
    use crate::mock::{new_test_ext, Test};
    use frame_support::assert_ok;

    #[test]
    fn test_benchmarks() {
        new_test_ext().execute_with(|| {
            assert_ok!(Pallet::<Test>::test_benchmark_register_device());
            assert_ok!(Pallet::<Test>::test_benchmark_unregister_device());
            assert_ok!(Pallet::<Test>::test_benchmark_register_server());
            assert_ok!(Pallet::<Test>::test_benchmark_update_server());
            assert_ok!(Pallet::<Test>::test_benchmark_unregister_server());
            assert_ok!(Pallet::<Test>::test_benchmark_im_online());
        });
    }
}<|MERGE_RESOLUTION|>--- conflicted
+++ resolved
@@ -23,11 +23,8 @@
 pub use frame_benchmarking::{account, benchmarks, whitelist_account, whitelisted_caller};
 use frame_support::{assert_ok, traits::Currency};
 use frame_system::RawOrigin;
-<<<<<<< HEAD
 use hex_literal::hex;
-=======
 use node_primitives::AccountCreator;
->>>>>>> f03b5f65
 use sp_std::vec;
 
 const SEED: u32 = 0;
@@ -114,12 +111,6 @@
     }
 
     report_credit_proof {
-<<<<<<< HEAD
-        let alice = create_funded_user::<T>("Alice", USER_SEED, 100);
-        let nonce: u64 = 0;
-        let signature: [u8; 64] = hex!("5071a1a526b1d2d1833e4de43d1ce22ad3506de2e10ee4a9c18c0b310c54286b9cb10bfb4ee12be6b93e91337de0fa2ea2edd787d083db36211109bdc8438989");
-    }: report_credit_proof(RawOrigin::Signed(alice.clone()),nonce, signature.into(), 1655007560, 1073741824000000, 4294967295)
-=======
         let admin = <T as pallet_credit_accumulation::Config>::AccountCreator::create_account("Alice");
         let bob = <T as pallet_credit_accumulation::Config>::AccountCreator::create_account("Bob");
         assert_ok!(pallet_credit_accumulation::Pallet::<T>::set_atmos_pubkey(
@@ -130,7 +121,6 @@
 
     }: _(RawOrigin::Signed(admin.clone()),0,
     signature.into(), 1655007560, 1073741824000000, 4294967295)
->>>>>>> f03b5f65
     verify {
         assert_eq!(DeviceCreditProof::<T>::get(&alice), (1655007560, 1073741824000000, 4294967295));
     }
