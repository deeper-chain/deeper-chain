--- conflicted
+++ resolved
@@ -23,13 +23,8 @@
 
 // struct to store the registered Device Informatin
 #[derive(Decode, Encode, Default)]
-<<<<<<< HEAD
-pub struct Node<AccountId> {
-    pub account_id: AccountId,
-=======
 pub struct Node<AccountId, BlockNumber> {
     account_id: AccountId,
->>>>>>> e8dacc9b
     ipv4: Vec<u8>, // IP will not be exposed in future version
     country: Vec<u8>,
     expire: BlockNumber,
