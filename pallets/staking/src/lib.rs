--- conflicted
+++ resolved
@@ -1850,14 +1850,10 @@
                 if let Some(imbalance) =
                     Self::make_validator_payout(&validator, validator_total_payout)
                 {
-<<<<<<< HEAD
                     Self::deposit_event(RawEvent::ValidatorReward(
                         validator.clone(),
                         imbalance.peek(),
                     ));
-=======
-                    Self::deposit_event(RawEvent::ValidatorReward(validator, imbalance.peek()));
->>>>>>> f781294c
                 }
             }
         }
@@ -1902,7 +1898,6 @@
         if remainder_mining_reward == Zero::zero() {
             return weight;
         }
-<<<<<<< HEAD
         let prefix = Self::delegators_key_prefix(); // 1 read
         let mut last_key = Self::delegators_last_key(); // 1 read
         let mut next_key = Self::next_delegators_key(&last_key); // 1 read
@@ -1924,50 +1919,7 @@
             remainder_mining_reward = remainder_mining_reward.saturating_sub(payout);
             if remainder_mining_reward == Zero::zero() {
                 break;
-=======
-        let mut total_poc_reward = BalanceOf::<T>::zero();
-        for (delegator, _) in Delegators::<T>::iter() {
-            if T::NodeInterface::im_ever_online(&delegator) {
-                if let Some((daily_referee_reward, daily_poc_reward)) =
-                    T::CreditInterface::get_reward(&delegator)
-                {
-                    // update RewardData
-                    if Reward::<T>::contains_key(&delegator) {
-                        Reward::<T>::mutate(&delegator, |data| match data {
-                            Some(reward_data) => {
-                                reward_data.received_referee_reward += daily_referee_reward;
-                                reward_data.daily_referee_reward = daily_referee_reward;
-                                reward_data.received_pocr_reward += daily_poc_reward;
-                                reward_data.daily_poc_reward = daily_poc_reward;
-                            }
-                            _ => (),
-                        });
-                    } else {
-                        let reward_data = RewardData::<BalanceOf<T>> {
-                            total_referee_reward: T::CreditInterface::get_top_referee_reward(
-                                &delegator,
-                            )
-                            .unwrap_or_default(),
-                            received_referee_reward: daily_referee_reward,
-                            daily_referee_reward: daily_referee_reward,
-                            received_pocr_reward: daily_poc_reward,
-                            daily_poc_reward: daily_poc_reward,
-                        };
-                        Reward::<T>::insert(&delegator, reward_data);
-                    }
-                    total_poc_reward += daily_poc_reward;
-                    let daily_reward = cmp::min(
-                        remainder_mining_reward,
-                        daily_referee_reward + daily_poc_reward,
-                    );
-                    let imbalance = T::Currency::deposit_creating(&delegator, daily_reward);
-                    Self::deposit_event(RawEvent::DelegatorReward(delegator, imbalance.peek()));
-                    remainder_mining_reward -= daily_reward;
-                    if remainder_mining_reward < Zero::zero() {
-                        break;
-                    }
-                }
->>>>>>> f781294c
+
             }
             last_key = next_key.clone();
             next_key = Self::next_delegators_key(&last_key); // 1 read
