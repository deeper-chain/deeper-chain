// This file is part of Substrate.

// Copyright (C) 2017-2021 Parity Technologies (UK) Ltd.
// SPDX-License-Identifier: Apache-2.0

// Licensed under the Apache License, Version 2.0 (the "License");
// you may not use this file except in compliance with the License.
// You may obtain a copy of the License at
//
// 	http://www.apache.org/licenses/LICENSE-2.0
//
// Unless required by applicable law or agreed to in writing, software
// distributed under the License is distributed on an "AS IS" BASIS,
// WITHOUT WARRANTIES OR CONDITIONS OF ANY KIND, either express or implied.
// See the License for the specific language governing permissions and
// limitations under the License.

// # Staking Pallet
//
// The Staking module is used to manage funds at stake by network maintainers.

#![recursion_limit = "128"]
#![cfg_attr(not(feature = "std"), no_std)]

#[cfg(test)]
mod mock;

#[cfg(any(feature = "runtime-benchmarks", test))]
pub mod benchmarking;
pub mod slashing;
#[cfg(any(feature = "runtime-benchmarks", test))]
pub mod testing_utils;
#[cfg(test)]
mod tests;
pub mod weights;

use codec::{Decode, Encode, HasCompact};
use frame_support::{
    dispatch::{DispatchResult, DispatchResultWithPostInfo},
    ensure,
    pallet_prelude::*,
    traits::{
        Currency, EnsureOrigin, ExistenceRequirement, Get, Imbalance, IsSubType, LockIdentifier,
        LockableCurrency, OnUnbalanced, UnixTime, WithdrawReasons,
    },
    weights::{
        constants::{WEIGHT_PER_MICROS, WEIGHT_PER_NANOS},
        Weight,
    },
    PalletId,
};
use frame_system::{ensure_root, ensure_signed, offchain::SendTransactionTypes, pallet_prelude::*};
pub use pallet::*;
use pallet_credit::CreditInterface;
use pallet_deeper_node::NodeInterface;
use pallet_operation::OperationInterface;
use pallet_session::historical;
use sp_runtime::{
    traits::{
        AccountIdConversion, AtLeast32BitUnsigned, CheckedSub, Convert, Dispatchable,
        SaturatedConversion, Saturating, StaticLookup, UniqueSaturatedInto, Zero,
    },
    Perbill, Percent, RuntimeDebug,
};
#[cfg(feature = "std")]
use sp_runtime::{Deserialize, Serialize};
use sp_staking::{
    offence::{
        DisableStrategy, Offence, OffenceDetails, OffenceError, OnOffenceHandler, ReportOffence,
    },
    SessionIndex,
};
use sp_std::{
    cmp, cmp::Ordering, collections::btree_map::BTreeMap, collections::btree_set::BTreeSet,
    convert::From, convert::TryInto, prelude::*,
};
pub use weights::WeightInfo;

use scale_info::TypeInfo;

const STAKING_ID: LockIdentifier = *b"staking ";
pub const MAX_UNLOCKING_CHUNKS: usize = 32;

pub(crate) const LOG_TARGET: &'static str = "staking";

// syntactic sugar for logging.
#[macro_export]
macro_rules! log {
	($level:tt, $patter:expr $(, $values:expr)* $(,)?) => {
		log::$level!(
			target: crate::LOG_TARGET,
			$patter $(, $values)*
		)
	};
}

/// Counter for the number of eras that have passed.
pub type EraIndex = u32;

/// Counter for the number of "reward" points earned by a given validator.
pub type RewardPoint = u32;

/// The balance type of this module.
pub type BalanceOf<T> =
    <<T as Config>::Currency as Currency<<T as frame_system::Config>::AccountId>>::Balance;

type PositiveImbalanceOf<T> = <<T as Config>::Currency as Currency<
    <T as frame_system::Config>::AccountId,
>>::PositiveImbalance;
type NegativeImbalanceOf<T> = <<T as Config>::Currency as Currency<
    <T as frame_system::Config>::AccountId,
>>::NegativeImbalance;

/// Information regarding the active era (era in used in session).
#[derive(Encode, Decode, RuntimeDebug, TypeInfo)]
pub struct ActiveEraInfo {
    /// Index of era.
    pub index: EraIndex,
    /// Moment of start expressed as millisecond from `$UNIX_EPOCH`.
    ///
    /// Start can be none if start hasn't been set for the era yet,
    /// Start is set on the first on_finalize of the era to guarantee usage of `Time`.
    start: Option<u64>,
}

/// Reward points of an era. Used to split era total payout between validators.
///
/// This points will be used to reward validators.
#[derive(PartialEq, Encode, Decode, RuntimeDebug, TypeInfo)]
pub struct EraRewardPoints<AccountId: Ord> {
    /// Total number of points. Equals the sum of reward points for each validator.
    total: RewardPoint,
    /// The reward points earned by a given validator.
    individual: BTreeMap<AccountId, RewardPoint>,
}

impl<AccountId: Ord> Default for EraRewardPoints<AccountId> {
    fn default() -> Self {
        EraRewardPoints {
            total: Default::default(),
            individual: BTreeMap::new(),
        }
    }
}

/// Indicates the initial status of the staker.
#[derive(RuntimeDebug)]
#[cfg_attr(feature = "std", derive(Serialize, Deserialize, Clone))]
pub enum StakerStatus {
    /// Chilling.
    Idle,
    /// Declared desire in validating or already participating in it.
    Validator,
}

/// A destination account for payment.
#[derive(PartialEq, Eq, Copy, Clone, Encode, Decode, RuntimeDebug, TypeInfo)]
pub enum RewardDestination<AccountId> {
    /// Pay into the stash account, increasing the amount at stake accordingly.
    Staked,
    /// Pay into the stash account, not increasing the amount at stake.
    Stash,
    /// Pay into the controller account.
    Controller,
    /// Pay into a specified account.
    Account(AccountId),
}

impl<AccountId> Default for RewardDestination<AccountId> {
    fn default() -> Self {
        RewardDestination::Staked
    }
}

#[derive(Encode, Decode, Default, RuntimeDebug, TypeInfo, Clone, PartialEq)]
pub struct RewardData<Balance: HasCompact> {
    pub total_referee_reward: Balance,
    pub received_referee_reward: Balance,
    pub referee_reward: Balance,
    pub received_pocr_reward: Balance,
    pub poc_reward: Balance,
}

/// Preference of what happens regarding validation.
#[derive(PartialEq, Eq, Clone, Encode, Decode, RuntimeDebug, TypeInfo)]
pub struct ValidatorPrefs {
    /// not used. It may be removed in future.
    #[codec(compact)]
    pub commission: Perbill,
    /// Whether or not this validator is accepting more delegations. If `true`, then no delegator
    /// who is not already delegating this validator may delegate them. By default, validators
    /// are accepting delegations.
    pub blocked: bool,
}

impl Default for ValidatorPrefs {
    fn default() -> Self {
        ValidatorPrefs {
            commission: Default::default(),
            blocked: false,
        }
    }
}

/// Just a Balance/BlockNumber tuple to encode when a chunk of funds will be unlocked.
#[derive(PartialEq, Eq, Clone, Encode, Decode, RuntimeDebug, TypeInfo)]
pub struct UnlockChunk<Balance: HasCompact> {
    /// Amount of funds to be unlocked.
    #[codec(compact)]
    value: Balance,
    /// Era number at which point it'll be unlocked.
    #[codec(compact)]
    era: EraIndex,
}

/// The ledger of a (bonded) stash.
#[derive(PartialEq, Eq, Clone, Encode, Decode, RuntimeDebug, TypeInfo)]
pub struct StakingLedger<AccountId, Balance: HasCompact> {
    /// The stash account whose balance is actually locked and at stake.
    pub stash: AccountId,
    /// The total amount of the stash's balance that we are currently accounting for.
    /// It's just `active` plus all the `unlocking` balances.
    #[codec(compact)]
    pub total: Balance,
    /// The total amount of the stash's balance that will be at stake in any forthcoming
    /// rounds.
    #[codec(compact)]
    pub active: Balance,
    /// Any balance that is becoming free, which may eventually be transferred out
    /// of the stash (assuming it doesn't get slashed first).
    pub unlocking: Vec<UnlockChunk<Balance>>,
    /// List of eras for which the stakers behind a validator have claimed rewards. Only updated
    /// for validators.
    pub claimed_rewards: Vec<EraIndex>,
}

impl<AccountId, Balance: HasCompact + Copy + Saturating + AtLeast32BitUnsigned>
    StakingLedger<AccountId, Balance>
{
    /// Remove entries from `unlocking` that are sufficiently old and reduce the
    /// total by the sum of their balances.
    fn consolidate_unlocked(self, current_era: EraIndex) -> Self {
        let mut total = self.total;
        let unlocking = self
            .unlocking
            .into_iter()
            .filter(|chunk| {
                if chunk.era > current_era {
                    true
                } else {
                    total = total.saturating_sub(chunk.value);
                    false
                }
            })
            .collect();

        Self {
            stash: self.stash,
            total,
            active: self.active,
            unlocking,
            claimed_rewards: self.claimed_rewards,
        }
    }

    /// Re-bond funds that were scheduled for unlocking.
    fn rebond(mut self, value: Balance) -> Self {
        let mut unlocking_balance: Balance = Zero::zero();

        while let Some(last) = self.unlocking.last_mut() {
            if unlocking_balance + last.value <= value {
                unlocking_balance += last.value;
                self.active += last.value;
                self.unlocking.pop();
            } else {
                let diff = value - unlocking_balance;

                unlocking_balance += diff;
                self.active += diff;
                last.value -= diff;
            }

            if unlocking_balance >= value {
                break;
            }
        }

        self
    }
}

impl<AccountId, Balance> StakingLedger<AccountId, Balance>
where
    Balance: AtLeast32BitUnsigned + Saturating + Copy,
{
    /// Slash the validator for a given amount of balance. This can grow the value
    /// of the slash in the case that the validator has less than `minimum_balance`
    /// active funds. Returns the amount of funds actually slashed.
    ///
    /// Slashes from `active` funds first, and then `unlocking`, starting with the
    /// chunks that are closest to unlocking.
    fn slash(&mut self, mut value: Balance, minimum_balance: Balance) -> Balance {
        let pre_total = self.total;
        let total = &mut self.total;
        let active = &mut self.active;

        let slash_out_of =
            |total_remaining: &mut Balance, target: &mut Balance, value: &mut Balance| {
                let mut slash_from_target = (*value).min(*target);

                if !slash_from_target.is_zero() {
                    *target -= slash_from_target;

                    // don't leave a dust balance in the staking system.
                    if *target <= minimum_balance {
                        slash_from_target += *target;
                        *value += sp_std::mem::replace(target, Zero::zero());
                    }

                    *total_remaining = total_remaining.saturating_sub(slash_from_target);
                    *value -= slash_from_target;
                }
            };

        slash_out_of(total, active, &mut value);

        let i = self
            .unlocking
            .iter_mut()
            .map(|chunk| {
                slash_out_of(total, &mut chunk.value, &mut value);
                chunk.value
            })
            .take_while(|value| value.is_zero()) // take all fully-consumed chunks out.
            .count();

        // kill all drained chunks.
        let _ = self.unlocking.drain(..i);

        pre_total.saturating_sub(*total)
    }
}

/// A snapshot of the stake backing a single validator in the system.
#[derive(PartialEq, Eq, PartialOrd, Ord, Clone, Encode, Decode, RuntimeDebug, TypeInfo)]
pub struct Exposure<AccountId, Balance: HasCompact> {
    /// The total balance backing this validator.
    #[codec(compact)]
    pub total: Balance,
    /// The validator's own stash that is exposed.
    #[codec(compact)]
    pub own: Balance,
    /// The delegators that are exposed.
    pub others: Vec<AccountId>,
}

impl<AccountId, Balance: Default + HasCompact> Default for Exposure<AccountId, Balance> {
    fn default() -> Self {
        Self {
            total: Default::default(),
            own: Default::default(),
            others: vec![],
        }
    }
}

/// A pending slash record. The value of the slash has been computed but not applied yet,
/// rather deferred for several eras.
#[derive(Encode, Decode, Default, RuntimeDebug, TypeInfo)]
pub struct UnappliedSlash<AccountId, Balance: HasCompact> {
    /// The stash ID of the offending validator.
    validator: AccountId,
    /// The validator's own slash.
    own: Balance,
    /// All other slashed delegators.
    others: Vec<AccountId>,
    /// Reporters of the offence; bounty payout recipients.
    reporters: Vec<AccountId>,
    /// The amount of payout.
    payout: Balance,
}

impl<AccountId, Balance: HasCompact + Zero> UnappliedSlash<AccountId, Balance> {
    /// Initializes the default object using the given `validator`.
    pub fn default_from(validator: AccountId) -> Self {
        Self {
            validator,
            own: Zero::zero(),
            others: vec![],
            reporters: vec![],
            payout: Zero::zero(),
        }
    }
}

/// Indicate how an election round was computed.
#[derive(PartialEq, Eq, Clone, Copy, Encode, Decode, RuntimeDebug, TypeInfo)]
pub enum ElectionCompute {
    /// Result was forcefully computed on chain at the end of the session.
    OnChain,
    /// Result was submitted and accepted to the chain via a signed transaction.
    Signed,
    /// Result was submitted and accepted to the chain via an unsigned transaction (by an
    /// authority).
    Unsigned,
}

/// The result of an election round.
#[derive(PartialEq, Eq, Clone, Encode, Decode, RuntimeDebug)]
pub struct ElectionResult<AccountId, Balance: HasCompact> {
    /// Flat list of validators who have been elected.
    elected_stashes: Vec<AccountId>,
    /// Flat list of new exposures, to be updated in the [`Exposure`] storage.
    exposures: Vec<(AccountId, Exposure<AccountId, Balance>)>,
    /// Type of the result. This is kept on chain only to track and report the best score's
    /// submission type. An optimisation could remove this.
    compute: ElectionCompute,
}

/// The status of the upcoming (offchain) election.
#[derive(PartialEq, Eq, Clone, Encode, Decode, RuntimeDebug, TypeInfo)]
pub enum ElectionStatus<BlockNumber> {
    /// Nothing has and will happen for now. submission window is not open.
    Closed,
    /// The submission window has been open since the contained block number.
    Open(BlockNumber),
}

impl<BlockNumber: PartialEq> ElectionStatus<BlockNumber> {
    pub fn is_open_at(&self, n: BlockNumber) -> bool {
        *self == Self::Open(n)
    }

    pub fn is_closed(&self) -> bool {
        match self {
            Self::Closed => true,
            _ => false,
        }
    }

    pub fn is_open(&self) -> bool {
        !self.is_closed()
    }
}

impl<BlockNumber> Default for ElectionStatus<BlockNumber> {
    fn default() -> Self {
        Self::Closed
    }
}

/// Means for interacting with a specialized version of the `session` trait.
///
/// This is needed because `Staking` sets the `ValidatorIdOf` of the `pallet_session::Config`
pub trait SessionInterface<AccountId>: frame_system::Config {
    /// Disable a given validator by stash ID.
    ///
    /// Returns `true` if new era should be forced at the end of this session.
    /// This allows preventing a situation where there is too many validators
    /// disabled and block production stalls.
    fn disable_validator(validator: &AccountId) -> Result<bool, ()>;
    /// Get the validators from session.
    fn validators() -> Vec<AccountId>;
    /// Prune historical session tries up to but not including the given index.
    fn prune_historical_up_to(up_to: SessionIndex);
}

impl<T: Config> SessionInterface<<T as frame_system::Config>::AccountId> for T
where
    T: pallet_session::Config<ValidatorId = <T as frame_system::Config>::AccountId>,
    T: pallet_session::historical::Config<
        FullIdentification = Exposure<<T as frame_system::Config>::AccountId, BalanceOf<T>>,
        FullIdentificationOf = ExposureOf<T>,
    >,
    T::SessionHandler: pallet_session::SessionHandler<<T as frame_system::Config>::AccountId>,
    T::SessionManager: pallet_session::SessionManager<<T as frame_system::Config>::AccountId>,
    T::ValidatorIdOf: Convert<
        <T as frame_system::Config>::AccountId,
        Option<<T as frame_system::Config>::AccountId>,
    >,
{
    fn disable_validator(validator: &<T as frame_system::Config>::AccountId) -> Result<bool, ()> {
        Ok(<pallet_session::Pallet<T>>::disable(validator))
    }

    fn validators() -> Vec<<T as frame_system::Config>::AccountId> {
        <pallet_session::Pallet<T>>::validators()
    }

    fn prune_historical_up_to(up_to: SessionIndex) {
        <pallet_session::historical::Pallet<T>>::prune_up_to(up_to);
    }
}

#[derive(Decode, Encode, TypeInfo)]
pub struct DelegatorData<AccountId> {
    // delegator itself
    pub delegator: AccountId,
    // current delegated validators
    pub delegated_validators: Vec<AccountId>,
    // unrewarded since which era
    pub unrewarded_since: Option<EraIndex>,
    // currently delegating or not
    pub delegating: bool,
}

impl<AccountId: Decode> Default for DelegatorData<AccountId> {
    fn default() -> Self {
        Self {
            delegator: AccountId::decode(&mut sp_runtime::traits::TrailingZeroInput::zeroes())
                .expect("nodes should have a valid account id"),
            delegated_validators: Default::default(),
            unrewarded_since: Default::default(),
            delegating: Default::default(),
        }
    }
}

#[derive(Decode, Encode, TypeInfo)]
pub struct ValidatorData<AccountId: Ord> {
    pub delegators: BTreeSet<AccountId>,
    pub elected_era: EraIndex,
}

impl<AccountId: Ord> Default for ValidatorData<AccountId> {
    fn default() -> Self {
        ValidatorData {
            delegators: BTreeSet::new(),
            elected_era: Default::default(),
        }
    }
}

/// Mode of era-forcing.
#[derive(Copy, Clone, PartialEq, Eq, Encode, Decode, RuntimeDebug, TypeInfo)]
#[cfg_attr(feature = "std", derive(Serialize, Deserialize))]
pub enum Forcing {
    /// Not forcing anything - just let whatever happen.
    NotForcing,
    /// Force a new era, then reset to `NotForcing` as soon as it is done.
    ForceNew,
    /// Avoid a new era indefinitely.
    ForceNone,
    /// Force a new era at the end of all sessions indefinitely.
    ForceAlways,
}

impl Default for Forcing {
    fn default() -> Self {
        Forcing::NotForcing
    }
}

// A value placed in storage that represents the current version of the Staking storage. This value
// is used by the `on_runtime_upgrade` logic to determine whether we run storage migration logic.
// This should match directly with the semantic versions of the Rust crate.
#[derive(Encode, Decode, Clone, Copy, PartialEq, Eq, RuntimeDebug, TypeInfo)]
enum Releases {
    V1_0_0Ancient,
    V2_0_0,
    V3_0_0,
    V4_0_0,
    V5_0_0,
}

impl Default for Releases {
    fn default() -> Self {
        Releases::V5_0_0
    }
}

#[frame_support::pallet]
pub mod pallet {
    use super::*;

    #[pallet::pallet]
    #[pallet::generate_store(pub(super) trait Store)]
    #[pallet::without_storage_info]
    pub struct Pallet<T>(_);

    #[pallet::config]
    pub trait Config: frame_system::Config + SendTransactionTypes<Call<Self>> {
        /// Number of blocks per era.
        type BlocksPerEra: Get<<Self as frame_system::Config>::BlockNumber>;
        /// The staking balance.
        type Currency: LockableCurrency<Self::AccountId, Moment = Self::BlockNumber>;

        /// CreditInterface of credit pallet
        type CreditInterface: CreditInterface<Self::AccountId, BalanceOf<Self>>;

        /// OperationInterface of operation pallet
        type OperationInterface: OperationInterface<Self::AccountId, BalanceOf<Self>>;

        /// NodeInterface of deeper-node pallet
        type NodeInterface: NodeInterface<Self::AccountId, Self::BlockNumber>;

        /// max delegates can be selected by one delegator
        type MaxDelegates: Get<usize>;

        /// Time used for computing era duration.
        ///
        /// It is guaranteed to start being called from the first `on_finalize`. Thus value at genesis
        /// is not used.
        type UnixTime: UnixTime;

        type NumberToCurrency: Convert<u128, BalanceOf<Self>>;

        /// The overarching event type.
        type Event: From<Event<Self>> + IsType<<Self as frame_system::Config>::Event>;

        /// Handler for the unbalanced reduction when slashing a staker.
        type Slash: OnUnbalanced<NegativeImbalanceOf<Self>>;

        /// Number of sessions per era.
        type SessionsPerEra: Get<SessionIndex>;

        /// Number of eras that staked funds must remain bonded for.
        type BondingDuration: Get<EraIndex>;

        /// Number of eras that slashes are deferred by, after computation.
        ///
        /// This should be less than the bonding duration. Set to 0 if slashes
        /// should be applied immediately, without opportunity for intervention.
        type SlashDeferDuration: Get<EraIndex>;

        /// The origin which can cancel a deferred slash. Root can always do this.
        type SlashCancelOrigin: EnsureOrigin<Self::Origin>;

        /// Interface for interacting with a session module.
        type SessionInterface: self::SessionInterface<Self::AccountId>;

        /// The overarching call type.
        type Call: Dispatchable + From<Call<Self>> + IsSubType<Call<Self>> + Clone;

        /// Weight information for extrinsics in this pallet.
        type WeightInfo: WeightInfo;

        type TotalMiningReward: Get<u128>;

        type ExistentialDeposit: Get<BalanceOf<Self>>;

        #[pallet::constant]
        type PalletId: Get<PalletId>;
    }

    #[pallet::type_value]
    pub(crate) fn HistoryDepthOnEmpty() -> u32 {
        84u32
    }

    /// Number of eras to keep in history.
    ///
    /// Information is kept for eras in `[current_era - history_depth; current_era]`.
    ///
    /// Must be more than the number of eras delayed by session otherwise. I.e. active era must
    /// always be in history. I.e. `active_era > current_era - history_depth` must be
    /// guaranteed.

    #[pallet::storage]
    #[pallet::getter(fn history_depth)]
    pub(crate) type HistoryDepth<T> = StorageValue<_, u32, ValueQuery, HistoryDepthOnEmpty>;

    /// The ideal number of staking participants.
    #[pallet::storage]
    #[pallet::getter(fn validator_count)]
    pub type ValidatorCount<T> = StorageValue<_, u32, ValueQuery>;

    #[pallet::storage]
    #[pallet::getter(fn era_validator_reward)]
    pub type EraValidatorReward<T> = StorageValue<_, BalanceOf<T>, ValueQuery>;

    /// Minimum number of staking participants before emergency conditions are imposed.
    #[pallet::storage]
    #[pallet::getter(fn minimum_validator_count)]
    pub type MinimumValidatorCount<T> = StorageValue<_, u32, ValueQuery>;

    /// Any validators that may never be slashed or forcibly kicked. It's a Vec since they're
    /// easy to initialize and the performance hit is minimal (we expect no more than four
    /// invulnerables) and restricted to testnets.
    #[pallet::storage]
    #[pallet::getter(fn invulnerables)]
    pub type Invulnerables<T: Config> = StorageValue<_, Vec<T::AccountId>, ValueQuery>;

    /// Validator WhiteList
    #[pallet::storage]
    #[pallet::getter(fn validator_whitelist)]
    pub type ValidatorWhiteList<T: Config> = StorageValue<_, Vec<T::AccountId>, ValueQuery>;

    /// Map from all locked "stash" accounts to the controller account.
    #[pallet::storage]
    #[pallet::getter(fn bonded)]
    pub type Bonded<T: Config> = StorageMap<_, Twox64Concat, T::AccountId, T::AccountId>;

    /// Map from all (unlocked) "controller" accounts to the info regarding the staking.
    #[pallet::storage]
    #[pallet::getter(fn ledger)]
    pub type Ledger<T: Config> =
        StorageMap<_, Blake2_128Concat, T::AccountId, StakingLedger<T::AccountId, BalanceOf<T>>>;

    /// Where the reward payment should be made. Keyed by stash.
    #[pallet::storage]
    #[pallet::getter(fn payee)]
    pub type Payee<T: Config> =
        StorageMap<_, Twox64Concat, T::AccountId, RewardDestination<T::AccountId>, ValueQuery>;

    /// The map from (wannabe) validator stash key to the preferences of that validator.
    #[pallet::storage]
    #[pallet::getter(fn validators)]
    pub type Validators<T: Config> =
        StorageMap<_, Twox64Concat, T::AccountId, ValidatorPrefs, ValueQuery>;
    /// The current era index.
    ///
    /// This is the latest planned era, depending on how the Session pallet queues the validator
    /// set, it might be active or not.
    #[pallet::storage]
    #[pallet::getter(fn current_era)]
    pub type CurrentEra<T> = StorageValue<_, EraIndex>;

    /// The active era information, it holds index and start.
    ///
    /// The active era is the era being currently rewarded. Validator set of this era must be
    /// equal to [`SessionInterface::validators`].
    #[pallet::storage]
    #[pallet::getter(fn active_era)]
    pub type ActiveEra<T> = StorageValue<_, ActiveEraInfo>;

    /// The session index at which the era start for the last `HISTORY_DEPTH` eras.
    ///
    /// Note: This tracks the starting session (i.e. session index when era start being active)
    /// for the eras in `[CurrentEra - HISTORY_DEPTH, CurrentEra]`.
    #[pallet::storage]
    #[pallet::getter(fn eras_start_session_index)]
    pub type ErasStartSessionIndex<T> = StorageMap<_, Twox64Concat, EraIndex, SessionIndex>;

    /// Exposure of validator at era.
    ///
    /// This is keyed first by the era index to allow bulk deletion and then the stash account.
    ///
    /// Is it removed after `HISTORY_DEPTH` eras.
    /// If stakers hasn't been set or has been removed then empty exposure is returned.

    #[pallet::storage]
    #[pallet::getter(fn eras_stakers)]
    pub type ErasStakers<T: Config> = StorageDoubleMap<
        _,
        Twox64Concat,
        EraIndex,
        Twox64Concat,
        T::AccountId,
        Exposure<T::AccountId, BalanceOf<T>>,
        ValueQuery,
    >;

    /// Similar to `ErasStakers`, this holds the preferences of validators.
    ///
    /// This is keyed first by the era index to allow bulk deletion and then the stash account.
    ///
    /// Is it removed after `HISTORY_DEPTH` eras.
    // If prefs hasn't been set or has been removed then 0 commission is returned.
    #[pallet::storage]
    #[pallet::getter(fn eras_validator_prefs)]
    pub type ErasValidatorPrefs<T: Config> = StorageDoubleMap<
        _,
        Twox64Concat,
        EraIndex,
        Twox64Concat,
        T::AccountId,
        ValidatorPrefs,
        ValueQuery,
    >;

    /// Rewards for the last `HISTORY_DEPTH` eras.
    /// If reward hasn't been set or has been removed then 0 reward is returned.
    #[pallet::storage]
    #[pallet::getter(fn eras_reward_points)]
    pub type ErasRewardPoints<T: Config> =
        StorageMap<_, Twox64Concat, EraIndex, EraRewardPoints<T::AccountId>, ValueQuery>;

    /// The total amount staked for the last `HISTORY_DEPTH` eras.
    /// If total hasn't been set or has been removed then 0 stake is returned.
    #[pallet::storage]
    #[pallet::getter(fn eras_total_stake)]
    pub type ErasTotalStake<T: Config> =
        StorageMap<_, Twox64Concat, EraIndex, BalanceOf<T>, ValueQuery>;

    /// Mode of era forcing.
    #[pallet::storage]
    #[pallet::getter(fn force_era)]
    pub type ForceEra<T> = StorageValue<_, Forcing, ValueQuery>;

    /// The percentage of the slash that is distributed to reporters.
    ///
    /// The rest of the slashed value is handled by the `Slash`.
    #[pallet::storage]
    #[pallet::getter(fn slash_reward_fraction)]
    pub type SlashRewardFraction<T> = StorageValue<_, Perbill, ValueQuery>;

    /// The amount of currency given to reporters of a slash event which was
    /// canceled by extraordinary circumstances (e.g. governance).
    #[pallet::storage]
    #[pallet::getter(fn canceled_payout)]
    pub type CanceledSlashPayout<T: Config> = StorageValue<_, BalanceOf<T>, ValueQuery>;

    /// All unapplied slashes that are queued for later.
    #[pallet::storage]
    pub type UnappliedSlashes<T: Config> = StorageMap<
        _,
        Twox64Concat,
        EraIndex,
        Vec<UnappliedSlash<T::AccountId, BalanceOf<T>>>,
        ValueQuery,
    >;

    /// A mapping from still-bonded eras to the first session index of that era.
    ///
    /// Must contains information for eras for the range:
    /// `[active_era - bounding_duration; active_era]`
    #[pallet::storage]
    pub(crate) type BondedEras<T: Config> =
        StorageValue<_, Vec<(EraIndex, SessionIndex)>, ValueQuery>;

    /// All slashing events on validators, mapped by era to the highest slash proportion
    /// and slash value of the era.
    #[pallet::storage]
    pub(crate) type ValidatorSlashInEra<T: Config> = StorageDoubleMap<
        _,
        Twox64Concat,
        EraIndex,
        Twox64Concat,
        T::AccountId,
        (Perbill, BalanceOf<T>),
    >;

    /// Slashing spans for stash accounts.
    #[pallet::storage]
    pub(crate) type SlashingSpans<T: Config> =
        StorageMap<_, Twox64Concat, T::AccountId, slashing::SlashingSpans>;
    /// Records information about the maximum slash of a stash within a slashing span,
    /// as well as how much reward has been paid out.
    #[pallet::storage]
    pub(crate) type SpanSlash<T: Config> = StorageMap<
        _,
        Twox64Concat,
        (T::AccountId, slashing::SpanIndex),
        slashing::SpanRecord<BalanceOf<T>>,
        ValueQuery,
    >;

    /// The earliest era for which we have a pending, unapplied slash.
    #[pallet::storage]
    pub(crate) type EarliestUnappliedSlash<T> = StorageValue<_, EraIndex>;

    /// Flag to control the execution of the offchain election. When `Open(_)`, we accept
    /// solutions to be submitted.
    #[pallet::storage]
    #[pallet::getter(fn era_election_status)]
    pub type EraElectionStatus<T: Config> =
        StorageValue<_, ElectionStatus<T::BlockNumber>, ValueQuery>;

    /// True if the current **planned** session is final. Note that this does not take era
    /// forcing into account.
    #[pallet::storage]
    #[pallet::getter(fn is_current_session_final)]
    pub type IsCurrentSessionFinal<T: Config> = StorageValue<_, bool, ValueQuery>;

    #[pallet::storage]
    #[pallet::getter(fn remainder_mining_reward)]
    pub type RemainderMiningReward<T> = StorageValue<_, u128>;

    /// validator -> ValidatorData
    #[pallet::storage]
    #[pallet::getter(fn candidate_validators)]
    pub(crate) type CandidateValidators<T: Config> =
        StorageMap<_, Blake2_128Concat, T::AccountId, ValidatorData<T::AccountId>, ValueQuery>;

    /// delegator -> DelegatorData
    #[pallet::storage]
    #[pallet::getter(fn delegators)]
    pub(crate) type Delegators<T: Config> =
        StorageMap<_, Blake2_128Concat, T::AccountId, DelegatorData<T::AccountId>, ValueQuery>;

    /// active delegator count
    #[pallet::storage]
    #[pallet::getter(fn active_delegator_count)]
    pub(crate) type ActiveDelegatorCount<T> = StorageValue<_, u32, ValueQuery>;

    #[pallet::storage]
    #[pallet::getter(fn delegator_count)]
    pub(crate) type DelegatorCount<T> = StorageValue<_, u32, ValueQuery>;

    /// delegators key prefix
    #[pallet::storage]
    #[pallet::getter(fn delegators_key_prefix)]
    pub(crate) type DelegatorsKeyPrefix<T> = StorageValue<_, Vec<u8>, ValueQuery>;

    /// delegators last key
    #[pallet::storage]
    #[pallet::getter(fn delegators_last_key)]
    pub(crate) type DelegatorsLastKey<T> = StorageValue<_, Vec<u8>, ValueQuery>;

    #[pallet::storage]
    #[pallet::getter(fn delegator_payouts_per_block)]
    pub(crate) type DelegatorPayoutsPerBlock<T> = StorageValue<_, u32, ValueQuery>;

    /// EraIndex -> validators
    #[pallet::storage]
    #[pallet::getter(fn eras_validators)]
    pub(crate) type ErasValidators<T: Config> =
        StorageMap<_, Blake2_128Concat, EraIndex, Vec<T::AccountId>, ValueQuery>;

    /// reward of delegator
    #[pallet::storage]
    #[pallet::getter(fn reward)]
    pub type Reward<T: Config> =
        StorageMap<_, Blake2_128Concat, T::AccountId, RewardData<BalanceOf<T>>>;
    /// True if network has been upgraded to this version.
    /// Storage version of the pallet.
    ///
    /// This is set to v5.0.0 for new networks.
    // StorageVersion build(|_: &GenesisConfig<T>| Releases::V5_0_0): Releases;
    #[pallet::storage]
    pub(crate) type StorageVersion<T: Config> = StorageValue<_, Releases, ValueQuery>;

    #[pallet::storage]
    #[pallet::getter(fn delegator_balances)]
    pub(crate) type DelegatorBalances<T: Config> =
        StorageMap<_, Blake2_128Concat, T::AccountId, BalanceOf<T>, ValueQuery>;

    #[pallet::genesis_config]
    pub struct GenesisConfig<T: Config> {
        pub history_depth: u32,
        pub validator_count: u32,
        pub minimum_validator_count: u32,
        pub invulnerables: Vec<T::AccountId>,
        pub force_era: Forcing,
        pub era_validator_reward: BalanceOf<T>,
        pub slash_reward_fraction: Perbill,
        pub stakers: Vec<(
            T::AccountId,
            T::AccountId,
            BalanceOf<T>,
            crate::StakerStatus,
        )>,
        pub delegations: Vec<(T::AccountId, Vec<T::AccountId>)>,
    }

    #[cfg(feature = "std")]
    impl<T: Config> Default for GenesisConfig<T> {
        fn default() -> Self {
            GenesisConfig {
                history_depth: 84u32,
                validator_count: Default::default(),
                minimum_validator_count: Default::default(),
                force_era: Default::default(),
                era_validator_reward: Default::default(),
                invulnerables: Default::default(),
                slash_reward_fraction: Default::default(),
                stakers: Default::default(),
                delegations: Default::default(),
            }
        }
    }

    #[pallet::genesis_build]
    impl<T: Config> GenesisBuild<T> for GenesisConfig<T> {
        fn build(&self) {
            HistoryDepth::<T>::put(self.history_depth);
            ValidatorCount::<T>::put(self.validator_count);
            MinimumValidatorCount::<T>::put(self.minimum_validator_count);
            Invulnerables::<T>::put(&self.invulnerables);
            ForceEra::<T>::put(self.force_era);
            EraValidatorReward::<T>::put(self.era_validator_reward);
            SlashRewardFraction::<T>::put(self.slash_reward_fraction);
            StorageVersion::<T>::put(Releases::V5_0_0);
            for &(ref stash, ref controller, balance, ref status) in &self.stakers {
                assert!(
                    T::Currency::free_balance(&stash) >= balance,
                    "Stash does not have enough balance to bond."
                );
                let _ = <Pallet<T>>::bond(
                    T::Origin::from(Some(stash.clone()).into()),
                    T::Lookup::unlookup(controller.clone()),
                    balance,
                    RewardDestination::Staked,
                );
                let _ = match status {
                    StakerStatus::Validator => <Pallet<T>>::validate(
                        T::Origin::from(Some(controller.clone()).into()),
                        Default::default(),
                    ),
                    _ => Ok(()),
                };
            }
            for &(ref delegator, ref validators) in &self.delegations {
                <Pallet<T>>::delegate(
                    T::Origin::from(Some(delegator.clone()).into()),
                    (*validators).clone(),
                )
                .unwrap();
            }
        }
    }

    #[pallet::call]
    impl<T: Config> Pallet<T> {
        #[pallet::weight(T::WeightInfo::staking_delegate())]
        pub fn staking_delegate(origin: OriginFor<T>, dst_level: u8) -> DispatchResult {
            let who = ensure_signed(origin)?;
            let credit_balances = T::CreditInterface::get_credit_balance(&who);
            let len = credit_balances.len();

            ensure!(len > 0, Error::<T>::NotAllowUpdateCrdit);
            ensure!(
                usize::from(dst_level) < len,
                Error::<T>::TargetLevelNotCorrect
            );

            let credit_score = T::CreditInterface::get_credit_score(&who);
            let (need_balance, score_gap) = {
                if let Some(credit_score) = credit_score {
                    let cur_level = T::CreditInterface::get_credit_level(credit_score).into();
                    ensure!(dst_level > cur_level, Error::<T>::TargetLevelLow);
                    let need_balance = credit_balances[dst_level as usize]
                        .saturating_sub(credit_balances[cur_level as usize]);
                    let score_gap = T::CreditInterface::get_credit_gap(dst_level, cur_level);
                    (need_balance, score_gap)
                } else {
                    let need_balance = credit_balances[dst_level as usize];
                    let score_gap = T::CreditInterface::get_credit_gap(dst_level, 0);
                    (need_balance, score_gap)
                }
            };

            T::Currency::transfer(
                &who,
                &Self::account_id(),
                need_balance,
                ExistenceRequirement::KeepAlive,
            )?;
            DelegatorBalances::<T>::mutate(&who, |balance| {
                *balance = balance.saturating_add(need_balance)
            });
            T::CreditInterface::add_or_update_credit(who.clone(), score_gap);
            Self::delegate_any(who.clone())?;
            Self::deposit_event(Event::<T>::StakingDelegate(who, dst_level));
            Ok(())
        }

        /// Take the origin account as a stash and lock up `value` of its balance. `controller` will
        /// be the account that controls it.
        ///
        /// `value` must be more than the `minimum_balance` specified by `T::Currency`.
        ///
        /// The dispatch origin for this call must be _Signed_ by the stash account.
        ///
        /// Emits `Bonded`.
        ///
        /// # <weight>
        /// - Independent of the arguments. Moderate complexity.
        /// - O(1).
        /// - Three extra DB entries.
        ///
        /// NOTE: Two of the storage writes (`Self::bonded`, `Self::payee`) are _never_ cleaned
        /// unless the `origin` falls below _existential deposit_ and gets removed as dust.
        /// ------------------
        /// Weight: O(1)
        /// DB Weight:
        /// - Read: Bonded, Ledger, [Origin Account], Current Era, History Depth, Locks
        /// - Write: Bonded, Payee, [Origin Account], Locks, Ledger
        /// # </weight>
        #[pallet::weight(T::WeightInfo::bond())]
        pub fn bond(
            origin: OriginFor<T>,
            controller: <T::Lookup as StaticLookup>::Source,
            #[pallet::compact] value: BalanceOf<T>,
            payee: RewardDestination<T::AccountId>,
        ) -> DispatchResult {
            let stash = ensure_signed(origin)?;

            if <Bonded<T>>::contains_key(&stash) {
                Err(Error::<T>::AlreadyBonded)?
            }

            let controller = T::Lookup::lookup(controller)?;

            if <Ledger<T>>::contains_key(&controller) {
                Err(Error::<T>::AlreadyPaired)?
            }

            // reject a bond which is considered to be _dust_.
            if value < T::Currency::minimum_balance() {
                Err(Error::<T>::InsufficientValue)?
            }

            frame_system::Pallet::<T>::inc_consumers(&stash).map_err(|_| Error::<T>::BadState)?;

            // You're auto-bonded forever, here. We might improve this by only bonding when
            // you actually validate and remove once you unbond __everything__.
            <Bonded<T>>::insert(&stash, &controller);
            <Payee<T>>::insert(&stash, payee);

            let current_era = CurrentEra::<T>::get().unwrap_or(0);
            let history_depth = Self::history_depth();
            let last_reward_era = current_era.saturating_sub(history_depth);

            let stash_balance = T::Currency::free_balance(&stash);
            let value = value.min(stash_balance);
            Self::deposit_event(Event::<T>::Bonded(stash.clone(), value));
            let item = StakingLedger {
                stash,
                total: value,
                active: value,
                unlocking: vec![],
                claimed_rewards: (last_reward_era..current_era).collect(),
            };
            Self::update_ledger(&controller, &item);
            Ok(())
        }

        /// Add some extra amount that have appeared in the stash `free_balance` into the balance up
        /// for staking.
        ///
        /// Use this if there are additional funds in your stash account that you wish to bond.
        /// Unlike [`bond`] or [`unbond`] this function does not impose any limitation on the amount
        /// that can be added.
        ///
        /// The dispatch origin for this call must be _Signed_ by the stash, not the controller and
        /// it can be only called when [`EraElectionStatus`] is `Closed`.
        ///
        /// Emits `Bonded`.
        ///
        /// # <weight>
        /// - Independent of the arguments. Insignificant complexity.
        /// - O(1).
        /// - One DB entry.
        /// ------------
        /// DB Weight:
        /// - Read: Era Election Status, Bonded, Ledger, [Origin Account], Locks
        /// - Write: [Origin Account], Locks, Ledger
        /// # </weight>
        #[pallet::weight(T::WeightInfo::bond_extra())]
        pub fn bond_extra(
            origin: OriginFor<T>,
            #[pallet::compact] max_additional: BalanceOf<T>,
        ) -> DispatchResult {
            ensure!(
                Self::era_election_status().is_closed(),
                Error::<T>::CallNotAllowed
            );
            let stash = ensure_signed(origin)?;

            let controller = Self::bonded(&stash).ok_or(Error::<T>::NotStash)?;
            let mut ledger = Self::ledger(&controller).ok_or(Error::<T>::NotController)?;

            let stash_balance = T::Currency::free_balance(&stash);
            if let Some(extra) = stash_balance.checked_sub(&ledger.total) {
                let extra = extra.min(max_additional);
                ledger.total += extra;
                ledger.active += extra;
                // last check: the new active amount of ledger must be more than ED.
                ensure!(
                    ledger.active >= T::Currency::minimum_balance(),
                    Error::<T>::InsufficientValue
                );

                Self::deposit_event(Event::<T>::Bonded(stash, extra));
                Self::update_ledger(&controller, &ledger);
            }
            Ok(())
        }

        /// Schedule a portion of the stash to be unlocked ready for transfer out after the bond
        /// period ends. If this leaves an amount actively bonded less than
        /// T::Currency::minimum_balance(), then it is increased to the full amount.
        ///
        /// Once the unlock period is done, you can call `withdraw_unbonded` to actually move
        /// the funds out of management ready for transfer.
        ///
        /// No more than a limited number of unlocking chunks (see `MAX_UNLOCKING_CHUNKS`)
        /// can co-exists at the same time. In that case, [`Call::withdraw_unbonded`] need
        /// to be called first to remove some of the chunks (if possible).
        ///
        /// The dispatch origin for this call must be _Signed_ by the controller, not the stash.
        /// And, it can be only called when [`EraElectionStatus`] is `Closed`.
        ///
        /// Emits `Unbonded`.
        ///
        /// See also [`Call::withdraw_unbonded`].
        ///
        /// # <weight>
        /// - Independent of the arguments. Limited but potentially exploitable complexity.
        /// - Contains a limited number of reads.
        /// - Each call (requires the remainder of the bonded balance to be above `minimum_balance`)
        ///   will cause a new entry to be inserted into a vector (`Ledger.unlocking`) kept in storage.
        ///   The only way to clean the aforementioned storage item is also user-controlled via
        ///   `withdraw_unbonded`.
        /// - One DB entry.
        /// ----------
        /// Weight: O(1)
        /// DB Weight:
        /// - Read: EraElectionStatus, Ledger, CurrentEra, Locks, BalanceOf Stash,
        /// - Write: Locks, Ledger, BalanceOf Stash,
        /// </weight>
        #[pallet::weight(T::WeightInfo::unbond())]
        pub fn unbond(
            origin: OriginFor<T>,
            #[pallet::compact] value: BalanceOf<T>,
        ) -> DispatchResult {
            ensure!(
                Self::era_election_status().is_closed(),
                Error::<T>::CallNotAllowed
            );
            let controller = ensure_signed(origin)?;
            let mut ledger = Self::ledger(&controller).ok_or(Error::<T>::NotController)?;
            ensure!(
                ledger.unlocking.len() < MAX_UNLOCKING_CHUNKS,
                Error::<T>::NoMoreChunks,
            );

            let mut value = value.min(ledger.active);

            if !value.is_zero() {
                ledger.active -= value;

                // Avoid there being a dust balance left in the staking system.
                if ledger.active < T::Currency::minimum_balance() {
                    value += ledger.active;
                    ledger.active = Zero::zero();
                }

                // Note: in case there is no current era it is fine to bond one era more.
                let era = Self::current_era().unwrap_or(0) + T::BondingDuration::get();
                ledger.unlocking.push(UnlockChunk { value, era });
                Self::update_ledger(&controller, &ledger);
                Self::deposit_event(Event::<T>::Unbonded(ledger.stash, value));
            }
            Ok(())
        }

        /// Remove any unlocked chunks from the `unlocking` queue from our management.
        ///
        /// This essentially frees up that balance to be used by the stash account to do
        /// whatever it wants.
        ///
        /// The dispatch origin for this call must be _Signed_ by the controller, not the stash.
        /// And, it can be only called when [`EraElectionStatus`] is `Closed`.
        ///
        /// Emits `Withdrawn`.
        ///
        /// See also [`Call::unbond`].
        ///
        /// # <weight>
        /// - Could be dependent on the `origin` argument and how much `unlocking` chunks exist.
        ///  It implies `consolidate_unlocked` which loops over `Ledger.unlocking`, which is
        ///  indirectly user-controlled. See [`unbond`] for more detail.
        /// - Contains a limited number of reads, yet the size of which could be large based on `ledger`.
        /// - Writes are limited to the `origin` account key.
        /// ---------------
        /// Complexity O(S) where S is the number of slashing spans to remove
        /// Update:
        /// - Reads: EraElectionStatus, Ledger, Current Era, Locks, [Origin Account]
        /// - Writes: [Origin Account], Locks, Ledger
        /// Kill:
        /// - Reads: EraElectionStatus, Ledger, Current Era, Bonded, Slashing Spans, [Origin
        ///   Account], Locks, BalanceOf stash
        /// - Writes: Bonded, Slashing Spans (if S > 0), Ledger, Payee, Validators,
        ///   [Origin Account], Locks, BalanceOf stash.
        /// - Writes Each: SpanSlash * S
        /// NOTE: Weight annotation is the kill scenario, we refund otherwise.
        /// # </weight>
        #[pallet::weight(T::WeightInfo::withdraw_unbonded_kill(*num_slashing_spans))]
        pub fn withdraw_unbonded(
            origin: OriginFor<T>,
            num_slashing_spans: u32,
        ) -> DispatchResultWithPostInfo {
            ensure!(
                Self::era_election_status().is_closed(),
                Error::<T>::CallNotAllowed
            );
            let controller = ensure_signed(origin)?;
            let mut ledger = Self::ledger(&controller).ok_or(Error::<T>::NotController)?;
            let (stash, old_total) = (ledger.stash.clone(), ledger.total);
            if let Some(current_era) = Self::current_era() {
                ledger = ledger.consolidate_unlocked(current_era)
            }

            let post_info_weight =
                if ledger.unlocking.is_empty() && ledger.active <= T::Currency::minimum_balance() {
                    // This account must have called `unbond()` with some value that caused the active
                    // portion to fall below existential deposit + will have no more unlocking chunks
                    // left. We can now safely remove all staking-related information.
                    Self::kill_stash(&stash, num_slashing_spans)?;
                    // remove the lock.
                    T::Currency::remove_lock(STAKING_ID, &stash);
                    // This is worst case scenario, so we use the full weight and return None
                    None
                } else {
                    // This was the consequence of a partial unbond. just update the ledger and move on.
                    Self::update_ledger(&controller, &ledger);

                    // This is only an update, so we use less overall weight.
                    Some(T::WeightInfo::withdraw_unbonded_update(num_slashing_spans))
                };

            // `old_total` should never be less than the new total because
            // `consolidate_unlocked` strictly subtracts balance.
            if ledger.total < old_total {
                // Already checked that this won't overflow by entry condition.
                let value = old_total - ledger.total;
                Self::deposit_event(Event::<T>::Withdrawn(stash, value));
            }

            Ok(post_info_weight.into())
        }

        /// Declare the desire to validate for the origin controller.
        ///
        /// Effects will be felt at the beginning of the next era.
        ///
        /// The dispatch origin for this call must be _Signed_ by the controller, not the stash.
        /// And, it can be only called when [`EraElectionStatus`] is `Closed`.
        ///
        /// # <weight>
        /// - Independent of the arguments. Insignificant complexity.
        /// - Contains a limited number of reads.
        /// - Writes are limited to the `origin` account key.
        /// -----------
        /// Weight: O(1)
        /// DB Weight:
        /// - Read: Era Election Status, Ledger
        /// - Write: Validators
        /// # </weight>
        #[pallet::weight(T::WeightInfo::validate())]
        pub fn validate(origin: OriginFor<T>, prefs: ValidatorPrefs) -> DispatchResult {
            ensure!(
                Self::era_election_status().is_closed(),
                Error::<T>::CallNotAllowed
            );
            let controller = ensure_signed(origin)?;
            let ledger = Self::ledger(&controller).ok_or(Error::<T>::NotController)?;
            let stash = &ledger.stash;
            <Validators<T>>::insert(stash, prefs);
            Ok(())
        }

        /// Declare no desire to either validate.
        ///
        /// Effects will be felt at the beginning of the next era.
        ///
        /// The dispatch origin for this call must be _Signed_ by the controller, not the stash.
        /// And, it can be only called when [`EraElectionStatus`] is `Closed`.
        ///
        /// # <weight>
        /// - Independent of the arguments. Insignificant complexity.
        /// - Contains one read.
        /// - Writes are limited to the `origin` account key.
        /// --------
        /// Weight: O(1)
        /// DB Weight:
        /// - Read: EraElectionStatus, Ledger
        /// - Write: Validators
        /// # </weight>
        #[pallet::weight(T::WeightInfo::chill())]
        pub fn chill(origin: OriginFor<T>) -> DispatchResult {
            ensure!(
                Self::era_election_status().is_closed(),
                Error::<T>::CallNotAllowed
            );
            let controller = ensure_signed(origin)?;
            let ledger = Self::ledger(&controller).ok_or(Error::<T>::NotController)?;
            Self::chill_stash(&ledger.stash);
            Ok(())
        }

        /// (Re-)set the payment target for a controller.
        ///
        /// Effects will be felt at the beginning of the next era.
        ///
        /// The dispatch origin for this call must be _Signed_ by the controller, not the stash.
        ///
        /// # <weight>
        /// - Independent of the arguments. Insignificant complexity.
        /// - Contains a limited number of reads.
        /// - Writes are limited to the `origin` account key.
        /// ---------
        /// - Weight: O(1)
        /// - DB Weight:
        ///     - Read: Ledger
        ///     - Write: Payee
        /// # </weight>
        #[pallet::weight(T::WeightInfo::set_payee())]
        pub fn set_payee(
            origin: OriginFor<T>,
            payee: RewardDestination<T::AccountId>,
        ) -> DispatchResult {
            let controller = ensure_signed(origin)?;
            let ledger = Self::ledger(&controller).ok_or(Error::<T>::NotController)?;
            let stash = &ledger.stash;
            <Payee<T>>::insert(stash, payee);
            Ok(())
        }

        /// (Re-)set the controller of a stash.
        ///
        /// Effects will be felt at the beginning of the next era.
        ///
        /// The dispatch origin for this call must be _Signed_ by the stash, not the controller.
        ///
        /// # <weight>
        /// - Independent of the arguments. Insignificant complexity.
        /// - Contains a limited number of reads.
        /// - Writes are limited to the `origin` account key.
        /// ----------
        /// Weight: O(1)
        /// DB Weight:
        /// - Read: Bonded, Ledger New Controller, Ledger Old Controller
        /// - Write: Bonded, Ledger New Controller, Ledger Old Controller
        /// # </weight>
        #[pallet::weight(T::WeightInfo::set_controller())]
        pub fn set_controller(
            origin: OriginFor<T>,
            controller: <T::Lookup as StaticLookup>::Source,
        ) -> DispatchResult {
            let stash = ensure_signed(origin)?;
            let old_controller = Self::bonded(&stash).ok_or(Error::<T>::NotStash)?;
            let controller = T::Lookup::lookup(controller)?;
            if <Ledger<T>>::contains_key(&controller) {
                Err(Error::<T>::AlreadyPaired)?
            }
            if controller != old_controller {
                <Bonded<T>>::insert(&stash, &controller);
                if let Some(l) = <Ledger<T>>::take(&old_controller) {
                    <Ledger<T>>::insert(&controller, l);
                }
            }
            Ok(())
        }

        /// Sets the validator reward per era.
        ///
        /// The dispatch origin must be Root.
        ///
        /// # <weight>
        /// Weight: O(1)
        /// Write: EraValidatorReward
        /// # </weight>
        #[pallet::weight(T::WeightInfo::set_era_validator_reward())]
        pub fn set_era_validator_reward(
            origin: OriginFor<T>,
            #[pallet::compact] value: BalanceOf<T>,
        ) -> DispatchResult {
            ensure_root(origin)?;
            EraValidatorReward::<T>::put(value);
            Ok(())
        }

        /// Sets the ideal number of validators.
        ///
        /// The dispatch origin must be Root.
        ///
        /// # <weight>
        /// Weight: O(1)
        /// Write: Validator Count
        /// # </weight>
        #[pallet::weight(T::WeightInfo::set_validator_count())]
        pub fn set_validator_count(
            origin: OriginFor<T>,
            #[pallet::compact] new: u32,
        ) -> DispatchResult {
            ensure_root(origin)?;
            ValidatorCount::<T>::put(new);
            Ok(())
        }

        /// Increments the ideal number of validators.
        ///
        /// The dispatch origin must be Root.
        ///
        /// # <weight>
        /// Same as [`set_validator_count`].
        /// # </weight>
        #[pallet::weight(T::WeightInfo::set_validator_count())]
        pub fn increase_validator_count(
            origin: OriginFor<T>,
            #[pallet::compact] additional: u32,
        ) -> DispatchResult {
            ensure_root(origin)?;
            ValidatorCount::<T>::mutate(|n| *n += additional);
            Ok(())
        }

        /// Scale up the ideal number of validators by a factor.
        ///
        /// The dispatch origin must be Root.
        ///
        /// # <weight>
        /// Same as [`set_validator_count`].
        /// # </weight>
        #[pallet::weight(T::WeightInfo::set_validator_count())]
        pub fn scale_validator_count(origin: OriginFor<T>, factor: Percent) -> DispatchResult {
            ensure_root(origin)?;
            ValidatorCount::<T>::mutate(|n| *n += factor * *n);
            Ok(())
        }

        /// Force there to be no new eras indefinitely.
        ///
        /// The dispatch origin must be Root.
        ///
        /// # <weight>
        /// - No arguments.
        /// - Weight: O(1)
        /// - Write: ForceEra
        /// # </weight>
        #[pallet::weight(T::WeightInfo::force_no_eras())]
        pub fn force_no_eras(origin: OriginFor<T>) -> DispatchResult {
            ensure_root(origin)?;
            ForceEra::<T>::put(Forcing::ForceNone);
            Ok(())
        }

        /// Force there to be a new era at the end of the next session. After this, it will be
        /// reset to normal (non-forced) behaviour.
        ///
        /// The dispatch origin must be Root.
        ///
        /// # <weight>
        /// - No arguments.
        /// - Weight: O(1)
        /// - Write ForceEra
        /// # </weight>
        #[pallet::weight(T::WeightInfo::force_new_era())]
        pub fn force_new_era(origin: OriginFor<T>) -> DispatchResult {
            ensure_root(origin)?;
            ForceEra::<T>::put(Forcing::ForceNew);
            Ok(())
        }

        /// Set the validators who cannot be slashed (if any).
        ///
        /// The dispatch origin must be Root.
        ///
        /// # <weight>
        /// - O(V)
        /// - Write: Invulnerables
        /// # </weight>
        #[pallet::weight(T::WeightInfo::set_invulnerables(invulnerables.len() as u32))]
        pub fn set_invulnerables(
            origin: OriginFor<T>,
            invulnerables: Vec<T::AccountId>,
        ) -> DispatchResult {
            ensure_root(origin)?;
            <Invulnerables<T>>::put(invulnerables);
            Ok(())
        }

        /// Set the validator white list.
        /// null , any validators can come up for election; not null, only validators in whitelist can come up for election
        /// The dispatch origin must be Root.
        ///
        /// # <weight>
        /// - O(V)
        /// - Write: ValidatorWhiteList
        /// # </weight>
        #[pallet::weight(T::WeightInfo::set_validator_whitelist(whitelist.len() as u32))]
        pub fn set_validator_whitelist(
            origin: OriginFor<T>,
            whitelist: Vec<T::AccountId>,
        ) -> DispatchResult {
            ensure_root(origin)?;
            <ValidatorWhiteList<T>>::put(whitelist.clone());
            Self::deposit_event(Event::<T>::SetValidatorWhitelist(whitelist));
            Ok(())
        }

        /// Force a current staker to become completely unstaked, immediately.
        ///
        /// The dispatch origin must be Root.
        ///
        /// # <weight>
        /// O(S) where S is the number of slashing spans to be removed
        /// Reads: Bonded, Slashing Spans, Account, Locks
        /// Writes: Bonded, Slashing Spans (if S > 0), Ledger, Payee, Validators, Account, Locks
        /// Writes Each: SpanSlash * S
        /// # </weight>
        #[pallet::weight(T::WeightInfo::force_unstake(*num_slashing_spans))]
        pub fn force_unstake(
            origin: OriginFor<T>,
            stash: T::AccountId,
            num_slashing_spans: u32,
        ) -> DispatchResult {
            ensure_root(origin)?;

            // remove all staking-related information.
            Self::kill_stash(&stash, num_slashing_spans)?;

            // remove the lock.
            T::Currency::remove_lock(STAKING_ID, &stash);
            Ok(())
        }

        /// Force there to be a new era at the end of sessions indefinitely.
        ///
        /// The dispatch origin must be Root.
        ///
        /// # <weight>
        /// - Weight: O(1)
        /// - Write: ForceEra
        /// # </weight>
        #[pallet::weight(T::WeightInfo::force_new_era_always())]
        pub fn force_new_era_always(origin: OriginFor<T>) -> DispatchResult {
            ensure_root(origin)?;
            ForceEra::<T>::put(Forcing::ForceAlways);
            Ok(())
        }

        #[pallet::weight(T::WeightInfo::increase_mining_reward(1))]
        pub fn increase_mining_reward(
            origin: OriginFor<T>,
            additional_reward: u128,
        ) -> DispatchResult {
            ensure_root(origin)?;
            let remainder = Self::remainder_mining_reward().unwrap_or(T::TotalMiningReward::get());
            RemainderMiningReward::<T>::put(remainder + additional_reward);
            Self::deposit_event(Event::<T>::IncreaseMiningReward(additional_reward));
            Ok(())
        }

        /// Cancel enactment of a deferred slash.
        ///
        /// Can be called by the `T::SlashCancelOrigin`.
        ///
        /// Parameters: era and indices of the slashes for that era to kill.
        ///
        /// # <weight>
        /// Complexity: O(U + S)
        /// with U unapplied slashes weighted with U=1000
        /// and S is the number of slash indices to be canceled.
        /// - Read: Unapplied Slashes
        /// - Write: Unapplied Slashes
        /// # </weight>
        #[pallet::weight(T::WeightInfo::cancel_deferred_slash(slash_indices.len() as u32))]
        pub fn cancel_deferred_slash(
            origin: OriginFor<T>,
            era: EraIndex,
            slash_indices: Vec<u32>,
        ) -> DispatchResult {
            T::SlashCancelOrigin::ensure_origin(origin)?;

            ensure!(!slash_indices.is_empty(), Error::<T>::EmptyTargets);
            ensure!(
                is_sorted_and_unique(&slash_indices),
                Error::<T>::NotSortedAndUnique
            );

            let mut unapplied = <Self as Store>::UnappliedSlashes::get(&era);
            let last_item = slash_indices[slash_indices.len() - 1];
            ensure!(
                (last_item as usize) < unapplied.len(),
                Error::<T>::InvalidSlashIndex
            );

            for (removed, index) in slash_indices.into_iter().enumerate() {
                let index = (index as usize) - removed;
                unapplied.remove(index);
            }

            <Self as Store>::UnappliedSlashes::insert(&era, &unapplied);
            Ok(())
        }

        /// Rebond a portion of the stash scheduled to be unlocked.
        ///
        /// The dispatch origin must be signed by the controller, and it can be only called when
        /// [`EraElectionStatus`] is `Closed`.
        ///
        /// # <weight>
        /// - Time complexity: O(L), where L is unlocking chunks
        /// - Bounded by `MAX_UNLOCKING_CHUNKS`.
        /// - Storage changes: Can't increase storage, only decrease it.
        /// ---------------
        /// - DB Weight:
        ///     - Reads: EraElectionStatus, Ledger, Locks, [Origin Account]
        ///     - Writes: [Origin Account], Locks, Ledger
        /// # </weight>
        #[pallet::weight(T::WeightInfo::rebond(MAX_UNLOCKING_CHUNKS as u32))]
        pub fn rebond(
            origin: OriginFor<T>,
            #[pallet::compact] value: BalanceOf<T>,
        ) -> DispatchResultWithPostInfo {
            ensure!(
                Self::era_election_status().is_closed(),
                Error::<T>::CallNotAllowed
            );
            let controller = ensure_signed(origin)?;
            let ledger = Self::ledger(&controller).ok_or(Error::<T>::NotController)?;
            ensure!(!ledger.unlocking.is_empty(), Error::<T>::NoUnlockChunk);

            let ledger = ledger.rebond(value);
            // last check: the new active amount of ledger must be more than ED.
            ensure!(
                ledger.active >= T::Currency::minimum_balance(),
                Error::<T>::InsufficientValue
            );

            Self::update_ledger(&controller, &ledger);
            Ok(Some(
                35 * WEIGHT_PER_MICROS
                    + 50 * WEIGHT_PER_NANOS * (ledger.unlocking.len() as Weight)
                    + T::DbWeight::get().reads_writes(3, 2),
            )
            .into())
        }

        /// Set `HistoryDepth` value. This function will delete any history information
        /// when `HistoryDepth` is reduced.
        ///
        /// Parameters:
        /// - `new_history_depth`: The new history depth you would like to set.
        /// - `era_items_deleted`: The number of items that will be deleted by this dispatch.
        ///    This should report all the storage items that will be deleted by clearing old
        ///    era history. Needed to report an accurate weight for the dispatch. Trusted by
        ///    `Root` to report an accurate number.
        ///
        /// Origin must be root.
        ///
        /// # <weight>
        /// - E: Number of history depths removed, i.e. 10 -> 7 = 3
        /// - Weight: O(E)
        /// - DB Weight:
        ///     - Reads: Current Era, History Depth
        ///     - Writes: History Depth
        ///     - Clear Prefix Each: Era Stakers, EraStakersClipped, ErasValidatorPrefs
        ///     - Writes Each: ErasRewardPoints, ErasTotalStake, ErasStartSessionIndex
        /// # </weight>
        #[pallet::weight(T::WeightInfo::set_history_depth(*_era_items_deleted))]
        pub fn set_history_depth(
            origin: OriginFor<T>,
            #[pallet::compact] new_history_depth: EraIndex,
            #[pallet::compact] _era_items_deleted: u32,
        ) -> DispatchResult {
            ensure_root(origin)?;
            if let Some(current_era) = Self::current_era() {
                HistoryDepth::<T>::mutate(|history_depth| {
                    let last_kept = current_era.checked_sub(*history_depth).unwrap_or(0);
                    let new_last_kept = current_era.checked_sub(new_history_depth).unwrap_or(0);
                    for era_index in last_kept..new_last_kept {
                        Self::clear_era_information(era_index);
                    }
                    *history_depth = new_history_depth
                })
            }
            Ok(())
        }

        /// Remove all data structure concerning a staker/stash once its balance is at the minimum.
        /// This is essentially equivalent to `withdraw_unbonded` except it can be called by anyone
        /// and the target `stash` must have no funds left beyond the ED.
        ///
        /// This can be called from any origin.
        ///
        /// - `stash`: The stash account to reap. Its balance must be zero.
        ///
        /// # <weight>
        /// Complexity: O(S) where S is the number of slashing spans on the account.
        /// DB Weight:
        /// - Reads: Stash Account, Bonded, Slashing Spans, Locks
        /// - Writes: Bonded, Slashing Spans (if S > 0), Ledger, Payee, Validators, Stash Account, Locks
        /// - Writes Each: SpanSlash * S
        /// # </weight>
        #[pallet::weight(T::WeightInfo::reap_stash(*num_slashing_spans))]
        pub fn reap_stash(
            _origin: OriginFor<T>,
            stash: T::AccountId,
            num_slashing_spans: u32,
        ) -> DispatchResult {
            let at_minimum = T::Currency::total_balance(&stash) == T::Currency::minimum_balance();
            ensure!(at_minimum, Error::<T>::FundedTarget);
            Self::kill_stash(&stash, num_slashing_spans)?;
            T::Currency::remove_lock(STAKING_ID, &stash);
            Ok(())
        }

        /// delegate credit to a set of validators
        #[pallet::weight(T::WeightInfo::delegate(1))]
        pub fn delegate(origin: OriginFor<T>, validators: Vec<T::AccountId>) -> DispatchResult {
            ensure!(
                Self::era_election_status().is_closed(),
                Error::<T>::CallNotAllowed
            );
            let delegator = ensure_signed(origin)?;

            ensure!(
                !<Validators<T>>::contains_key(&delegator),
                Error::<T>::CallNotAllowed
            );

            ensure!(!validators.is_empty(), Error::<T>::NoValidators);
            // remove duplicates
            let validator_set: BTreeSet<T::AccountId> = validators.iter().cloned().collect();
            // check validators size
            ensure!(
                validator_set.len() <= T::MaxDelegates::get() as usize,
                Error::<T>::TooManyValidators
            );
            for validator in &validator_set {
                ensure!(
                    <Validators<T>>::contains_key(&validator),
                    Error::<T>::NotValidator
                );
            }

            Self::do_delegate(delegator, validators)
        }

        /// undelegate credit from the validators
        #[pallet::weight(T::WeightInfo::undelegate())]
        pub fn undelegate(origin: OriginFor<T>) -> DispatchResult {
            let delegator = ensure_signed(origin)?;
            ensure!(
                <Delegators<T>>::contains_key(&delegator),
                Error::<T>::NotDelegator
            );

            Self::_undelegate(&delegator);
            Self::deposit_event(Event::<T>::UnDelegated(delegator));
            Ok(())
        }

        #[pallet::weight(T::WeightInfo::undelegate())]
        pub fn force_undelegate(
            origin: OriginFor<T>,
            accounts: Vec<(T::AccountId, u64)>,
        ) -> DispatchResult {
            ensure_root(origin)?;
            for (account, score) in accounts {
                T::CreditInterface::slash_credit(&account, Some(score));
                Self::_undelegate(&account);
                Self::deposit_event(Event::<T>::UnDelegated(account));
            }
            Ok(())
        }

        #[pallet::weight(10_000 + T::DbWeight::get().reads_writes(3,1))]
        pub fn difference_compensation(
            origin: OriginFor<T>,
            delegator: T::AccountId,
            referee_reward: BalanceOf<T>,
            poc_reward: BalanceOf<T>,
        ) -> DispatchResult {
            let who = ensure_signed(origin)?;
            ensure!(
                T::OperationInterface::is_payment_address(who),
                Error::<T>::UnauthorizedAccounts
            );
            let remainder_mining_reward = T::NumberToCurrency::convert(
                Self::remainder_mining_reward().unwrap_or(T::TotalMiningReward::get()),
            );

            // update RewardData
            if Reward::<T>::contains_key(&delegator) {
                // 1 read
                Reward::<T>::mutate(&delegator, |data| match data {
                    // 1 write
                    Some(reward_data) => {
                        reward_data.received_referee_reward += referee_reward;
                        reward_data.referee_reward = referee_reward;
                        reward_data.received_pocr_reward += poc_reward;
                        reward_data.poc_reward = poc_reward;
                    }
                    _ => (),
                });
            } else {
                let (total_referee_reward, _) =
                    T::CreditInterface::get_top_referee_reward(&delegator);
                let reward_data = RewardData::<BalanceOf<T>> {
                    total_referee_reward,
                    received_referee_reward: referee_reward,
                    referee_reward: referee_reward,
                    received_pocr_reward: poc_reward,
                    poc_reward: poc_reward,
                };
                Reward::<T>::insert(&delegator, reward_data);
            }
            let reward = cmp::min(remainder_mining_reward, referee_reward + poc_reward);
            ensure!(
                T::OperationInterface::is_single_max_limit(reward),
                Error::<T>::PaymentsExceedingLimits
            );
            let imbalance = T::Currency::deposit_creating(&delegator, reward);
            RemainderMiningReward::<T>::put(
                TryInto::<u128>::try_into(remainder_mining_reward.saturating_sub(reward))
                    .ok()
                    .unwrap(),
            );
            Self::deposit_event(Event::CompensationDelegatorReward(
                delegator.clone(),
                imbalance.peek(),
            ));

            Ok(())
        }
    }

    #[pallet::hooks]
    impl<T: Config> Hooks<BlockNumberFor<T>> for Pallet<T> {
        fn on_runtime_upgrade() -> frame_support::weights::Weight {
            if StorageVersion::<T>::get() == Releases::V4_0_0 {
                StorageVersion::<T>::put(Releases::V5_0_0);
                migrations::migrate_to_blockable::<T>()
            } else {
                0
            }
        }

        fn on_initialize(now: T::BlockNumber) -> Weight {
            // payout delegators only after the first era
            let mut weight = T::DbWeight::get().reads_writes(1, 0);
            if CurrentEra::<T>::get().unwrap_or(0) > 0 {
                let remainder = now % T::BlocksPerEra::get();
                if remainder == T::BlockNumber::default() {
                    // first block of the era
                    let blocks_per_era = TryInto::<u32>::try_into(T::BlocksPerEra::get())
                        .ok()
                        .unwrap();
                    // figure out how many payouts to make per block, excluding the first and last block of each era
                    let mut delegator_payouts_per_block =
                        Self::delegator_count() / (blocks_per_era - 2);
                    if Self::delegator_count() % (blocks_per_era - 2) > 0 {
                        delegator_payouts_per_block += 1;
                    }
                    DelegatorPayoutsPerBlock::<T>::put(delegator_payouts_per_block);
                    let prefix = Self::get_delegators_prefix_hash();
                    DelegatorsKeyPrefix::<T>::put(prefix.clone());
                    DelegatorsLastKey::<T>::put(prefix);
                    weight = weight.saturating_add(T::DbWeight::get().reads_writes(3, 1));
                } else {
                    weight = weight.saturating_add(Self::pay_delegators());
                }
            }
            let finalize_weight = T::DbWeight::get().reads_writes(1, 1);
            weight.saturating_add(finalize_weight)
        }

        fn on_finalize(_: T::BlockNumber) {
            // Set the start of the first era.
            if let Some(mut active_era) = Self::active_era() {
                if active_era.start.is_none() {
                    let now_as_millis_u64 = T::UnixTime::now().as_millis().saturated_into::<u64>();
                    active_era.start = Some(now_as_millis_u64);
                    // This write only ever happens once, we don't include it in the weight in general
                    ActiveEra::<T>::put(active_era);
                }
            }
            // `on_finalize` weight is tracked in `on_initialize`
        }
    }

    #[pallet::event]
    #[pallet::generate_deposit(pub(crate) fn deposit_event)]
    pub enum Event<T: Config> {
        /// The era payout has been set; the first balance is the validator-payout; the second is
        /// the remainder from the maximum amount of reward.
        /// \[era_index, validator_payout, remainder\]
        EraPayout(EraIndex, BalanceOf<T>, BalanceOf<T>),
        /// One validator has been slashed by the given amount.
        /// \[validator, amount\]
        Slash(T::AccountId, BalanceOf<T>),
        /// An old slashing report from a prior era was discarded because it could
        /// not be processed. \[session_index\]
        OldSlashingReportDiscarded(SessionIndex),
        /// A new set of stakers was elected with the given \[compute\].
        StakingElection(ElectionCompute),
        /// A new solution for the upcoming election has been stored. \[compute\]
        SolutionStored(ElectionCompute),
        /// An account has bonded this amount. \[stash, amount\]
        ///
        /// NOTE: This event is only emitted when funds are bonded via a dispatchable. Notably,
        /// it will not be emitted for staking rewards when they are added to stake.
        Bonded(T::AccountId, BalanceOf<T>),
        /// An account has unbonded this amount. \[stash, amount\]
        Unbonded(T::AccountId, BalanceOf<T>),
        /// An account has called `withdraw_unbonded` and removed unbonding chunks worth `BalanceOf<T>`
        /// from the unlocking queue. \[stash, amount\]
        Withdrawn(T::AccountId, BalanceOf<T>),
        /// Delegated to a set of validators
        Delegated(T::AccountId, Vec<T::AccountId>),
        /// Undelegate from a validator
        UnDelegated(T::AccountId),
        /// The delegator  has been rewarded by this amount. \[account_id, amount\]
        DelegatorReward(T::AccountId, BalanceOf<T>),
        /// The delegator  has been compensation_rewarded by this amount. \[account_id, amount\]
        CompensationDelegatorReward(T::AccountId, BalanceOf<T>),
        /// The validator  has been rewarded by this amount. \[account_id, amount\]
        ValidatorReward(T::AccountId, BalanceOf<T>),
        /// Increase mining pool DPR
        IncreaseMiningReward(u128),
        /// Set validator whitelist list
        SetValidatorWhitelist(Vec<T::AccountId>),
        /// On-chain staking, including Genesis and Basic users
        StakingDelegate(T::AccountId, u8),
    }

    /// Error for the staking module.
    #[pallet::error]
    pub enum Error<T> {
        /// Not a controller account.
        NotController,
        /// Not a stash account.
        NotStash,
        /// Stash is already bonded.
        AlreadyBonded,
        /// Controller is already paired.
        AlreadyPaired,
        /// Targets cannot be empty.
        EmptyTargets,
        /// Duplicate index.
        DuplicateIndex,
        /// Slash record index out of bounds.
        InvalidSlashIndex,
        /// Can not bond with value less than minimum balance.
        InsufficientValue,
        /// Can not schedule more unlock chunks.
        NoMoreChunks,
        /// Can not rebond without unlocking chunks.
        NoUnlockChunk,
        /// Attempting to target a stash that still has funds.
        FundedTarget,
        /// Invalid era to reward.
        InvalidEraToReward,
        /// Items are not sorted and unique.
        NotSortedAndUnique,
        /// Rewards for this era have already been claimed for this validator.
        AlreadyClaimed,
        /// The snapshot data of the current window is missing.
        SnapshotUnavailable,
        /// The call is not allowed at the given time due to restrictions of election period.
        CallNotAllowed,
        /// Incorrect previous history depth input provided.
        IncorrectHistoryDepth,
        /// Incorrect number of slashing spans provided.
        IncorrectSlashingSpans,
        /// Internal state has become somehow corrupted and the operation cannot continue.
        BadState,
        /// Have not been delegated to a validator
        NotDelegator,
        /// Credit score of delegator is too low
        CreditTooLow,
        /// Target of delegation is not in candidate validators
        NotValidator,
        /// Select too many candidate validators
        TooManyValidators,
        /// No candidate validator has been selected
        NoValidators,
        /// target credit level not greater than current
        TargetLevelLow,
        /// target credit level greater than all level
        TargetLevelNotCorrect,
<<<<<<< HEAD
        /// Non-authorized accounts
        UnauthorizedAccounts,
        /// Single payment DPR exceeds the maximum limit for authorized accounts
        PaymentsExceedingLimits,
=======
        /// not allow update credit level
        NotAllowUpdateCrdit,
>>>>>>> a8ea4d16
    }
}

pub mod migrations {
    use super::*;

    #[derive(Decode)]
    struct OldValidatorPrefs {
        #[codec(compact)]
        pub commission: Perbill,
    }
    impl OldValidatorPrefs {
        fn upgraded(self) -> ValidatorPrefs {
            ValidatorPrefs {
                commission: self.commission,
                ..Default::default()
            }
        }
    }
    pub fn migrate_to_blockable<T: Config>() -> frame_support::weights::Weight {
        Validators::<T>::translate::<OldValidatorPrefs, _>(|_, p| Some(p.upgraded()));
        ErasValidatorPrefs::<T>::translate::<OldValidatorPrefs, _>(|_, _, p| Some(p.upgraded()));
        T::BlockWeights::get().max_block
    }
}

impl<T: Config> pallet::Pallet<T> {
    pub fn account_id() -> T::AccountId {
        T::PalletId::get().into_account()
    }

    fn delegate_any(delegator: T::AccountId) -> DispatchResult {
        let validators: Vec<_> = Validators::<T>::iter_keys().collect();
        ensure!(!validators.is_empty(), Error::<T>::NoValidators);
        let num: u64 = <frame_system::Pallet<T>>::block_number().unique_saturated_into();
        let idx = (num as usize) % validators.len();

        Self::do_delegate(delegator, vec![validators[idx].clone()])
    }

    pub fn do_delegate(delegator: T::AccountId, validators: Vec<T::AccountId>) -> DispatchResult {
        let enough_credit = T::CreditInterface::pass_threshold(&delegator);
        ensure!(enough_credit, Error::<T>::CreditTooLow);

        let current_era = T::CreditInterface::get_current_era();
        if <Delegators<T>>::contains_key(&delegator) {
            let old_delegator_data = Self::delegators(&delegator);
            if !old_delegator_data.delegating {
                // the delegator was not delegating
                // the delegator delegates again
                ActiveDelegatorCount::<T>::mutate(|count| *count = count.saturating_add(1));
            }
            let earliest_unrewarded_era = match old_delegator_data.unrewarded_since {
                Some(unrewarded_era) => unrewarded_era,
                None => current_era,
            };
            let delegator_data = DelegatorData {
                delegator: delegator.clone(),
                delegated_validators: validators.clone(),
                unrewarded_since: Some(earliest_unrewarded_era),
                delegating: true,
            };
            <Delegators<T>>::insert(&delegator, delegator_data);

            for validator in &old_delegator_data.delegated_validators {
                <CandidateValidators<T>>::mutate(validator, |v| {
                    v.delegators.remove(&delegator);
                });
                let candidate = Self::candidate_validators(validator);
                if candidate.delegators.is_empty() {
                    <CandidateValidators<T>>::remove(validator);
                }
            }
        } else {
            let delegator_data = DelegatorData {
                delegator: delegator.clone(),
                delegated_validators: validators.clone(),
                unrewarded_since: Some(current_era),
                delegating: true,
            };
            <Delegators<T>>::insert(&delegator, delegator_data);
            ActiveDelegatorCount::<T>::mutate(|count| *count = count.saturating_add(1));
            DelegatorCount::<T>::mutate(|count| *count = count.saturating_add(1));
            //  delegator must has enough credit score,so this init must success
            T::CreditInterface::init_delegator_history(&delegator, current_era);
        };

        for validator in &validators {
            if <CandidateValidators<T>>::contains_key(validator) {
                <CandidateValidators<T>>::mutate(validator, |v| {
                    v.delegators.insert(delegator.clone());
                });
            } else {
                let mut delegators = BTreeSet::new();
                delegators.insert(delegator.clone());
                let elected_era = EraIndex::default();
                <CandidateValidators<T>>::insert(
                    validator,
                    ValidatorData {
                        delegators,
                        elected_era,
                    },
                );
            }
        }

        Self::deposit_event(Event::<T>::Delegated(delegator, validators));
        Ok(())
    }

    /// The total balance that can be slashed from a stash account as of right now.
    pub fn slashable_balance_of(stash: &T::AccountId) -> BalanceOf<T> {
        // Weight note: consider making the stake accessible through stash.
        Self::bonded(stash)
            .and_then(Self::ledger)
            .map(|l| l.active)
            .unwrap_or_default()
    }

    /// Update the ledger for a controller.
    ///
    /// This will also update the stash lock.
    fn update_ledger(
        controller: &T::AccountId,
        ledger: &StakingLedger<T::AccountId, BalanceOf<T>>,
    ) {
        T::Currency::set_lock(
            STAKING_ID,
            &ledger.stash,
            ledger.total,
            WithdrawReasons::all(),
        );
        <Ledger<T>>::insert(controller, ledger);
    }

    /// Chill a stash account.
    fn chill_stash(stash: &T::AccountId) {
        <Validators<T>>::remove(stash);
    }

    /// Plan a new session potentially trigger a new era.
    fn new_session(session_index: SessionIndex) -> Option<Vec<T::AccountId>> {
        if let Some(current_era) = Self::current_era() {
            // Initial era has been set.

            let current_era_start_session_index = Self::eras_start_session_index(current_era)
                .unwrap_or_else(|| {
                    frame_support::print("Error: start_session_index must be set for current_era");
                    0
                });

            let era_length = session_index
                .checked_sub(current_era_start_session_index)
                .unwrap_or(0); // Must never happen.

            match ForceEra::<T>::get() {
                Forcing::ForceNew => ForceEra::<T>::kill(),
                Forcing::ForceAlways => (),
                Forcing::NotForcing if era_length >= T::SessionsPerEra::get() => (),
                _ => {
                    // Either `ForceNone`, or `NotForcing && era_length < T::SessionsPerEra::get()`.
                    if era_length + 1 == T::SessionsPerEra::get() {
                        IsCurrentSessionFinal::<T>::put(true);
                    } else if era_length >= T::SessionsPerEra::get() {
                        // Should only happen when we are ready to trigger an era but we have ForceNone,
                        // otherwise previous arm would short circuit.
                        Self::close_election_window();
                    }
                    return None;
                }
            }

            // new era.
            Self::new_era(session_index)
        } else {
            // Set initial era
            Self::new_era(session_index)
        }
    }

    /// Start a session potentially starting an era.
    fn start_session(start_session: SessionIndex) {
        let next_active_era = Self::active_era().map(|e| e.index + 1).unwrap_or(0);
        // This is only `Some` when current era has already progressed to the next era, while the
        // active era is one behind (i.e. in the *last session of the active era*, or *first session
        // of the new current era*, depending on how you look at it).
        if let Some(next_active_era_start_session_index) =
            Self::eras_start_session_index(next_active_era)
        {
            if next_active_era_start_session_index == start_session {
                Self::start_era(start_session);
            } else if next_active_era_start_session_index < start_session {
                // This arm should never happen, but better handle it than to stall the staking
                // pallet.
                frame_support::print("Warning: A session appears to have been skipped.");
                Self::start_era(start_session);
            }
        }
    }

    /// End a session potentially ending an era.
    fn end_session(session_index: SessionIndex) {
        if let Some(active_era) = Self::active_era() {
            if let Some(next_active_era_start_session_index) =
                Self::eras_start_session_index(active_era.index + 1)
            {
                if next_active_era_start_session_index == session_index + 1 {
                    Self::end_era(active_era, session_index);
                }
            }
        }
    }

    /// * Increment `active_era.index`,
    /// * reset `active_era.start`,
    /// * update `BondedEras` and apply slashes.
    fn start_era(start_session: SessionIndex) {
        let active_era = ActiveEra::<T>::mutate(|active_era| {
            let new_index = active_era.as_ref().map(|info| info.index + 1).unwrap_or(0);
            *active_era = Some(ActiveEraInfo {
                index: new_index,
                // Set new active era start in next `on_finalize`. To guarantee usage of `Time`
                start: None,
            });
            new_index
        });

        let bonding_duration = T::BondingDuration::get();

        BondedEras::<T>::mutate(|bonded| {
            bonded.push((active_era, start_session));

            if active_era > bonding_duration {
                let first_kept = active_era - bonding_duration;

                // prune out everything that's from before the first-kept index.
                let n_to_prune = bonded
                    .iter()
                    .take_while(|&&(era_idx, _)| era_idx < first_kept)
                    .count();

                // kill slashing metadata.
                for (pruned_era, _) in bonded.drain(..n_to_prune) {
                    slashing::clear_era_metadata::<T>(pruned_era);
                }

                if let Some(&(_, first_session)) = bonded.first() {
                    T::SessionInterface::prune_historical_up_to(first_session);
                }
            }
        });

        Self::apply_unapplied_slashes(active_era);
    }

    /// pay validator rewards based on their reward points
    fn pay_validators(era: EraIndex) {
        let remainder_mining_reward = T::NumberToCurrency::convert(
            Self::remainder_mining_reward().unwrap_or(T::TotalMiningReward::get()),
        );
        if remainder_mining_reward == Zero::zero() {
            return;
        }
        let era_payout = cmp::min(Self::era_validator_reward(), remainder_mining_reward);
        let mut total_payout = Zero::zero();
        let era_reward_points = <ErasRewardPoints<T>>::get(&era);
        let total_reward_points = era_reward_points.total;
        for validator in Self::eras_validators(era) {
            let validator_reward_points = era_reward_points
                .individual
                .get(&validator)
                .map(|points| *points)
                .unwrap_or_else(|| Zero::zero());
            if !validator_reward_points.is_zero() {
                let validator_total_reward_part =
                    Perbill::from_rational(validator_reward_points, total_reward_points);
                // This is how much validator is entitled to.
                let validator_total_payout = validator_total_reward_part * era_payout;
                total_payout += validator_total_payout;
                if let Some(imbalance) =
                    Self::make_validator_payout(&validator, validator_total_payout)
                {
                    Self::deposit_event(Event::<T>::ValidatorReward(
                        validator.clone(),
                        imbalance.peek(),
                    ));
                }
            }
        }
        RemainderMiningReward::<T>::put(
            TryInto::<u128>::try_into(remainder_mining_reward.saturating_sub(total_payout))
                .ok()
                .unwrap(),
        );
    }

    /// Validators can set reward destination or payee, so we need to handle that.
    fn make_validator_payout(
        stash: &T::AccountId,
        amount: BalanceOf<T>,
    ) -> Option<PositiveImbalanceOf<T>> {
        let dest = Self::payee(stash);
        match dest {
            RewardDestination::Controller => Self::bonded(stash)
                .and_then(|controller| Some(T::Currency::deposit_creating(&controller, amount))),
            RewardDestination::Stash => T::Currency::deposit_into_existing(stash, amount).ok(),
            RewardDestination::Staked => Self::bonded(stash)
                .and_then(|c| Self::ledger(&c).map(|l| (c, l)))
                .and_then(|(controller, mut l)| {
                    l.active += amount;
                    l.total += amount;
                    let r = T::Currency::deposit_into_existing(stash, amount).ok();
                    Self::update_ledger(&controller, &l);
                    r
                }),
            RewardDestination::Account(dest_account) => {
                Some(T::Currency::deposit_creating(&dest_account, amount))
            }
        }
    }

    /// Pay delegators based on their credit
    fn pay_delegators() -> Weight {
        let mut remainder_mining_reward = T::NumberToCurrency::convert(
            Self::remainder_mining_reward().unwrap_or(T::TotalMiningReward::get()),
        );
        let mut weight = T::DbWeight::get().reads_writes(1, 0);
        if remainder_mining_reward == Zero::zero() {
            return weight;
        }
        let prefix = Self::delegators_key_prefix(); // 1 read
        let mut last_key = Self::delegators_last_key(); // 1 read
        let mut next_key = Self::next_delegators_key(&last_key); // 1 read
        let mut counter = 0;
        let delegator_payouts_per_block = Self::delegator_payouts_per_block(); // 1 read
        let current_era = T::CreditInterface::get_current_era(); // 1 read

        weight = weight.saturating_add(T::DbWeight::get().reads_writes(5, 0));
        while next_key.starts_with(&prefix) && counter < delegator_payouts_per_block {
            let optional_delegator_data = Self::get_delegator_data(&next_key); // 1 read
            weight = weight.saturating_add(T::DbWeight::get().reads_writes(1, 0));
            if optional_delegator_data.is_none() {
                break;
            }
            let delegator_data = optional_delegator_data.unwrap();
            let (payout, payout_weight) =
                Self::pay_delegator(&delegator_data, current_era, remainder_mining_reward);
            weight = weight.saturating_add(payout_weight);
            remainder_mining_reward = remainder_mining_reward.saturating_sub(payout);
            if remainder_mining_reward == Zero::zero() {
                break;
            }
            last_key = next_key.clone();
            next_key = Self::next_delegators_key(&last_key); // 1 read
            weight = weight.saturating_add(T::DbWeight::get().reads_writes(1, 0));
            counter += 1;
        }
        if counter == delegator_payouts_per_block {
            // might not be over yet
            DelegatorsLastKey::<T>::put(last_key); // persist the last key for next block
            weight = weight.saturating_add(T::DbWeight::get().reads_writes(0, 1));
        }
        RemainderMiningReward::<T>::put(
            TryInto::<u128>::try_into(remainder_mining_reward)
                .ok()
                .unwrap(),
        );
        weight.saturating_add(T::DbWeight::get().reads_writes(0, 1))
    }

    fn pay_delegator(
        delegator_data: &DelegatorData<T::AccountId>,
        current_era: EraIndex,
        remainder_mining_reward: BalanceOf<T>,
    ) -> (BalanceOf<T>, Weight) {
        let earliest_unrewarded_era = delegator_data.unrewarded_since.unwrap_or(current_era);
        if earliest_unrewarded_era == current_era {
            return (BalanceOf::<T>::zero(), Weight::zero());
        }

        let delegator = &delegator_data.delegator;
        let mut payout = BalanceOf::<T>::zero();
        let mut weight = T::DbWeight::get().reads_writes(1, 0); // for im_ever_online

        let (rewards, get_reward_weight) =
            T::CreditInterface::get_reward(delegator, earliest_unrewarded_era, current_era - 1);
        weight = weight.saturating_add(get_reward_weight);
        if let Some((referee_reward, poc_reward)) = rewards {
            // update RewardData
            if Reward::<T>::contains_key(delegator) {
                // 1 read
                Reward::<T>::mutate(delegator, |data| match data {
                    // 1 write
                    Some(reward_data) => {
                        reward_data.received_referee_reward += referee_reward;
                        reward_data.referee_reward = referee_reward;
                        reward_data.received_pocr_reward += poc_reward;
                        reward_data.poc_reward = poc_reward;
                    }
                    _ => (),
                });
                weight = weight.saturating_add(T::DbWeight::get().reads_writes(1, 1));
            } else {
                let (total_referee_reward, get_top_referee_reward_weight) =
                    T::CreditInterface::get_top_referee_reward(delegator);
                weight = weight.saturating_add(get_top_referee_reward_weight);
                let reward_data = RewardData::<BalanceOf<T>> {
                    total_referee_reward,
                    received_referee_reward: referee_reward,
                    referee_reward: referee_reward,
                    received_pocr_reward: poc_reward,
                    poc_reward: poc_reward,
                };
                Reward::<T>::insert(delegator, reward_data); // 1 write
                weight = weight.saturating_add(T::DbWeight::get().reads_writes(0, 1));
            }
            let reward = cmp::min(remainder_mining_reward, referee_reward + poc_reward);
            let imbalance = T::Currency::deposit_creating(delegator, reward); // 1 write
            weight = weight.saturating_add(T::DbWeight::get().reads_writes(0, 1));
            Self::deposit_event(Event::<T>::DelegatorReward(
                (*delegator).clone(),
                imbalance.peek(),
            ));
            payout = reward;
        }
        if delegator_data.delegating {
            Delegators::<T>::mutate(delegator, |data| {
                data.unrewarded_since = Some(current_era);
            });
            weight = weight.saturating_add(T::DbWeight::get().reads_writes(0, 1));
        } else {
            Delegators::<T>::remove(delegator);
            DelegatorCount::<T>::mutate(|count| *count = count.saturating_sub(1));
        }

        (payout, weight)
    }

    /// Compute payout for era.
    fn end_era(active_era: ActiveEraInfo, _session_index: SessionIndex) {
        // Note: active_era_start can be None if end era is called during genesis config.
        if let Some(_active_era_start) = active_era.start {
            Self::pay_validators(active_era.index);
        }
    }

    /// Plan a new era. Return the potential new staking set.
    fn new_era(start_session_index: SessionIndex) -> Option<Vec<T::AccountId>> {
        // Increment or set current era.
        let current_era = CurrentEra::<T>::mutate(|s| {
            *s = Some(s.map(|s| s + 1).unwrap_or(0));
            s.unwrap()
        });
        ErasStartSessionIndex::<T>::insert(&current_era, &start_session_index);

        // Clean old era information.
        if let Some(old_era) = current_era.checked_sub(Self::history_depth() + 1) {
            Self::clear_era_information(old_era);
        }

        let maybe_new_validators = Self::elect(current_era);

        if let Some(new_validators) = maybe_new_validators.clone() {
            ErasValidators::<T>::insert(current_era, new_validators);
        }

        maybe_new_validators
    }

    fn close_election_window() {
        // Close window.
        <EraElectionStatus<T>>::put(ElectionStatus::Closed);
        // Don't track final session.
        IsCurrentSessionFinal::<T>::put(false);
    }

    fn trusted_validator(account: &T::AccountId) -> bool {
        let whitelist = Self::validator_whitelist();
        whitelist.contains(account) || whitelist.is_empty()
    }

    /// elect new validators at the beginning of the era.
    ///
    /// updates the following storage items:
    /// - [`EraElectionStatus`]: with `None`.
    /// - [`ErasStakers`]: with the new staker set.
    /// - [`ErasValidatorPrefs`].
    /// - [`ErasTotalStake`]: with the new total stake.
    ///
    /// If the election has been successful, It passes the new set upwards.
    fn elect(current_era: EraIndex) -> Option<Vec<T::AccountId>> {
        let mut validators: Vec<(T::AccountId, u32, EraIndex)> = Validators::<T>::iter()
            .filter(|(validator, _)| Self::trusted_validator(&validator))
            .map(|(validator, _)| {
                // if let Some(candidate_validator) = Self::candidate_validators(&validator) {
                //     (
                //         validator.clone(),
                //         candidate_validator.delegators.len() as u32,
                //         candidate_validator.elected_era,
                //     )
                // }
                let candidate_validator = Self::candidate_validators(&validator);
                (
                    validator.clone(),
                    candidate_validator.delegators.len() as u32,
                    candidate_validator.elected_era,
                )
            })
            .collect();
        if validators.len() < Self::minimum_validator_count().max(1) as usize {
            // If we don't have enough candidate_validators, nothing to do.
            log!(
                warn,
                "💸 Chain does not have enough staking candidate_validators to operate. Era {:?}.",
                Self::current_era()
            );
            None
        } else {
            validators.sort_by(|a, b| Self::compare(&(a.1, a.2), &(b.1, b.2)));
            let truncated = validators.len() > Self::validator_count() as usize;
            validators.truncate(Self::validator_count() as usize);
            let elected_validators: Vec<T::AccountId> =
                validators.iter().map(|(v, _, _)| (*v).clone()).collect();
            for elected_validator in &elected_validators {
                <CandidateValidators<T>>::mutate(&elected_validator, |validator_data| {
                    validator_data.elected_era = current_era + 1; // makes sure it's not 0
                });
            }
            log!(
                info,
                "💸 new validator set of size {:?} has been elected for era {:?}\n 
                candidate_delegators: {:?}
                ",
                elected_validators.len(),
                current_era,
                &elected_validators
            );
            let mut total_stake: BalanceOf<T> = Zero::zero();
            for v in &elected_validators {
                let stake = Self::bonded(v)
                    .and_then(Self::ledger)
                    .map(|l| l.active)
                    .unwrap_or_default();
                // expose delegators only if not all validators elected.
                let others = if truncated {
                    let candidate = Self::candidate_validators(v);

                    candidate.delegators.into_iter().collect()
                } else {
                    Vec::new()
                };
                let exposure = Exposure {
                    total: stake,
                    own: stake,
                    others,
                };
                ErasStakers::<T>::insert(current_era, &v, exposure);
                total_stake = total_stake.saturating_add(stake);
            }
            ErasTotalStake::<T>::insert(&current_era, total_stake);
            Some(elected_validators)
        }
    }

    fn compare(a: &(u32, EraIndex), b: &(u32, EraIndex)) -> Ordering {
        match a.1.cmp(&b.1) {
            Ordering::Less => Ordering::Less,
            Ordering::Greater => Ordering::Greater,
            Ordering::Equal => b.0.cmp(&a.0),
        }
    }

    /// Remove all associated data of a stash account from the staking system.
    ///
    /// Assumes storage is upgraded before calling.
    ///
    /// This is called:
    /// - after a `withdraw_unbond()` call that frees all of a stash's bonded balance.
    /// - through `reap_stash()` if the balance has fallen to zero (through slashing).
    fn kill_stash(stash: &T::AccountId, num_slashing_spans: u32) -> DispatchResult {
        let controller = <Bonded<T>>::get(stash).ok_or(Error::<T>::NotStash)?;

        slashing::clear_stash_metadata::<T>(stash, num_slashing_spans)?;

        <Bonded<T>>::remove(stash);
        <Ledger<T>>::remove(&controller);

        <Payee<T>>::remove(stash);
        <Validators<T>>::remove(stash);

        frame_system::Pallet::<T>::dec_consumers(stash);

        Ok(())
    }

    /// Clear all era information for given era.
    fn clear_era_information(era_index: EraIndex) {
        <ErasStakers<T>>::remove_prefix(era_index, None);
        <ErasValidatorPrefs<T>>::remove_prefix(era_index, None);
        <ErasRewardPoints<T>>::remove(era_index);
        <ErasTotalStake<T>>::remove(era_index);
        <ErasValidators<T>>::remove(era_index);
        <ErasStartSessionIndex<T>>::remove(era_index);
    }

    /// Apply previously-unapplied slashes on the beginning of a new era, after a delay.
    fn apply_unapplied_slashes(active_era: EraIndex) {
        let slash_defer_duration = T::SlashDeferDuration::get();
        <Self as Store>::EarliestUnappliedSlash::mutate(|earliest| {
            if let Some(ref mut earliest) = earliest {
                let keep_from = active_era.saturating_sub(slash_defer_duration);
                for era in (*earliest)..keep_from {
                    let era_slashes = <Self as Store>::UnappliedSlashes::take(&era);
                    for slash in era_slashes {
                        slashing::apply_slash::<T>(slash);
                    }
                }

                *earliest = (*earliest).max(keep_from)
            }
        })
    }

    /// Add reward points to validators using their stash account ID.
    ///
    /// Validators are keyed by stash account ID and must be in the current elected set.
    ///
    /// For each element in the iterator the given number of points in u32 is added to the
    /// validator, thus duplicates are handled.
    ///
    /// At the end of the era each the total payout will be distributed among validator
    /// relatively to their points.
    ///
    /// COMPLEXITY: Complexity is `number_of_validator_to_reward x current_elected_len`.
    /// If you need to reward lots of validator consider using `reward_by_indices`.
    pub fn reward_by_ids(validators_points: impl IntoIterator<Item = (T::AccountId, u32)>) {
        if let Some(active_era) = Self::active_era() {
            <ErasRewardPoints<T>>::mutate(active_era.index, |era_rewards| {
                let update_era_rewards = era_rewards;
                for (validator, points) in validators_points.into_iter() {
                    *update_era_rewards.individual.entry(validator).or_default() += points;
                    update_era_rewards.total += points;
                }
            });
        }
    }

    /// Ensures that at the end of the current session there will be a new era.
    fn ensure_new_era() {
        match ForceEra::<T>::get() {
            Forcing::ForceAlways | Forcing::ForceNew => (),
            _ => ForceEra::<T>::put(Forcing::ForceNew),
        }
    }

    #[cfg(feature = "runtime-benchmarks")]
    pub fn add_era_stakers(
        current_era: EraIndex,
        controller: T::AccountId,
        exposure: Exposure<T::AccountId, BalanceOf<T>>,
    ) {
        <ErasStakers<T>>::insert(&current_era, &controller, &exposure);
    }

    #[cfg(feature = "runtime-benchmarks")]
    pub fn put_election_status(status: ElectionStatus<T::BlockNumber>) {
        <EraElectionStatus<T>>::put(status);
    }

    #[cfg(feature = "runtime-benchmarks")]
    pub fn set_slash_reward_fraction(fraction: Perbill) {
        SlashRewardFraction::<T>::put(fraction);
    }

    fn _undelegate(delegator: &T::AccountId) {
        let delegator_data = Self::delegators(delegator);

        if delegator_data.delegating {
            for validator in delegator_data.delegated_validators {
                <CandidateValidators<T>>::mutate(&validator, |validator_data| {
                    validator_data.delegators.remove(delegator);
                });
                let validator_data = Self::candidate_validators(&validator);
                match validator_data.delegators.len() {
                    0 => <CandidateValidators<T>>::remove(&validator),
                    _ => (),
                }
            }

            match delegator_data.unrewarded_since {
                Some(earliest_unrewarded_era) => {
                    if earliest_unrewarded_era == CurrentEra::<T>::get().unwrap_or(0) {
                        <Delegators<T>>::remove(delegator);
                        DelegatorCount::<T>::mutate(|count| *count = count.saturating_sub(1));
                    } else {
                        <Delegators<T>>::mutate(delegator, |data| data.delegating = false);
                    }
                }
                None => {
                    // remove the delegator
                    <Delegators<T>>::remove(delegator);
                    DelegatorCount::<T>::mutate(|count| *count = count.saturating_sub(1));
                }
            }
            ActiveDelegatorCount::<T>::mutate(|count| *count = count.saturating_sub(1));
        }
    }

    fn get_delegators_prefix_hash() -> Vec<u8> {
        use frame_support::storage::generator::StorageMap;
        Delegators::<T>::prefix_hash()
    }

    fn next_delegators_key(last_key: &Vec<u8>) -> Vec<u8> {
        sp_io::storage::next_key(last_key).unwrap_or(Vec::<u8>::new())
    }

    fn get_delegator_data(next_key: &Vec<u8>) -> Option<DelegatorData<T::AccountId>> {
        frame_support::storage::unhashed::get::<DelegatorData<T::AccountId>>(next_key)
    }
}

/// In this implementation `new_session(session)` must be called before `end_session(session-1)`
/// i.e. the new session must be planned before the ending of the previous session.
///
/// Once the first new_session is planned, all session must start and then end in order, though
/// some session can lag in between the newest session planned and the latest session started.
impl<T: Config> pallet_session::SessionManager<T::AccountId> for pallet::Pallet<T> {
    fn new_session(new_index: SessionIndex) -> Option<Vec<T::AccountId>> {
        log::trace!(
            target: LOG_TARGET,
            "[{:#?}] planning new_session({})",
            <frame_system::Pallet<T>>::block_number(),
            new_index
        );
        Self::new_session(new_index)
    }
    fn start_session(start_index: SessionIndex) {
        log::trace!(
            target: LOG_TARGET,
            "[{:#?}] starting start_session({})",
            <frame_system::Pallet<T>>::block_number(),
            start_index
        );
        Self::start_session(start_index)
    }
    fn end_session(end_index: SessionIndex) {
        log::trace!(
            target: LOG_TARGET,
            "[{:#?}] ending end_session({})",
            <frame_system::Pallet<T>>::block_number(),
            end_index
        );
        Self::end_session(end_index)
    }
}

impl<T: Config> historical::SessionManager<T::AccountId, Exposure<T::AccountId, BalanceOf<T>>>
    for pallet::Pallet<T>
{
    fn new_session(
        new_index: SessionIndex,
    ) -> Option<Vec<(T::AccountId, Exposure<T::AccountId, BalanceOf<T>>)>> {
        <Self as pallet_session::SessionManager<_>>::new_session(new_index).map(|validators| {
            let current_era = Self::current_era()
                // Must be some as a new era has been created.
                .unwrap_or(0);

            validators
                .into_iter()
                .map(|v| {
                    let exposure = Self::eras_stakers(current_era, &v);
                    (v, exposure)
                })
                .collect()
        })
    }
    fn start_session(start_index: SessionIndex) {
        <Self as pallet_session::SessionManager<_>>::start_session(start_index)
    }
    fn end_session(end_index: SessionIndex) {
        <Self as pallet_session::SessionManager<_>>::end_session(end_index)
    }
}

/// Add reward points to block authors:
/// * 20 points to the block producer for producing a (non-uncle) block in the relay chain,
/// * 2 points to the block producer for each reference to a previously unreferenced uncle, and
/// * 1 point to the producer of each referenced uncle block.
impl<T> pallet_authorship::EventHandler<T::AccountId, T::BlockNumber> for pallet::Pallet<T>
where
    T: Config + pallet_authorship::Config + pallet_session::Config,
{
    fn note_author(author: T::AccountId) {
        Self::reward_by_ids(vec![(author, 20)])
    }
    fn note_uncle(author: T::AccountId, _age: T::BlockNumber) {
        if let Some(block_author) = <pallet_authorship::Pallet<T>>::author() {
            Self::reward_by_ids(vec![(block_author, 2), (author, 1)])
        }
    }
}

/// A `Convert` implementation that finds the stash of the given controller account,
/// if any.
pub struct StashOf<T>(sp_std::marker::PhantomData<T>);

impl<T: Config> Convert<T::AccountId, Option<T::AccountId>> for StashOf<T> {
    fn convert(controller: T::AccountId) -> Option<T::AccountId> {
        <Pallet<T>>::ledger(&controller).map(|l| l.stash)
    }
}

/// Active exposure is the exposure of the validator set currently validating, i.e. in
/// `active_era`. It can differ from the latest planned exposure in `current_era`.
pub struct ExposureOf<T>(sp_std::marker::PhantomData<T>);

impl<T: Config> Convert<T::AccountId, Option<Exposure<T::AccountId, BalanceOf<T>>>>
    for ExposureOf<T>
{
    fn convert(validator: T::AccountId) -> Option<Exposure<T::AccountId, BalanceOf<T>>> {
        if let Some(active_era) = <Pallet<T>>::active_era() {
            Some(<Pallet<T>>::eras_stakers(active_era.index, &validator))
        } else {
            None
        }
    }
}

/// This is intended to be used with `FilterHistoricalOffences`.
impl<T: Config>
    OnOffenceHandler<T::AccountId, pallet_session::historical::IdentificationTuple<T>, Weight>
    for pallet::Pallet<T>
where
    T: pallet_session::Config<ValidatorId = <T as frame_system::Config>::AccountId>,
    T: pallet_session::historical::Config<
        FullIdentification = Exposure<<T as frame_system::Config>::AccountId, BalanceOf<T>>,
        FullIdentificationOf = ExposureOf<T>,
    >,
    T::SessionHandler: pallet_session::SessionHandler<<T as frame_system::Config>::AccountId>,
    T::SessionManager: pallet_session::SessionManager<<T as frame_system::Config>::AccountId>,
    T::ValidatorIdOf: Convert<
        <T as frame_system::Config>::AccountId,
        Option<<T as frame_system::Config>::AccountId>,
    >,
{
    fn on_offence(
        offenders: &[OffenceDetails<
            T::AccountId,
            pallet_session::historical::IdentificationTuple<T>,
        >],
        slash_fraction: &[Perbill],
        slash_session: SessionIndex,
        _disable_strategy: DisableStrategy,
    ) -> Weight {
        if !Self::era_election_status().is_closed() {
            return 0;
        }

        let reward_proportion = SlashRewardFraction::<T>::get();
        let mut consumed_weight: Weight = 0;
        let mut add_db_reads_writes = |reads, writes| {
            consumed_weight += T::DbWeight::get().reads_writes(reads, writes);
        };

        let active_era = {
            let active_era = Self::active_era();
            add_db_reads_writes(1, 0);
            if active_era.is_none() {
                // this offence need not be re-submitted.
                return consumed_weight;
            }
            active_era
                .expect("value checked not to be `None`; qed")
                .index
        };
        let active_era_start_session_index = Self::eras_start_session_index(active_era)
            .unwrap_or_else(|| {
                frame_support::print("Error: start_session_index must be set for current_era");
                0
            });
        add_db_reads_writes(1, 0);

        let window_start = active_era.saturating_sub(T::BondingDuration::get());

        // fast path for active-era report - most likely.
        // `slash_session` cannot be in a future active era. It must be in `active_era` or before.
        let slash_era = if slash_session >= active_era_start_session_index {
            active_era
        } else {
            let eras = BondedEras::<T>::get();
            add_db_reads_writes(1, 0);

            // reverse because it's more likely to find reports from recent eras.
            match eras
                .iter()
                .rev()
                .find(|&&(_, ref sesh)| sesh <= &slash_session)
            {
                Some(&(ref slash_era, _)) => *slash_era,
                // before bonding period. defensive - should be filtered out.
                None => return consumed_weight,
            }
        };

        <Self as Store>::EarliestUnappliedSlash::mutate(|earliest| {
            if earliest.is_none() {
                *earliest = Some(active_era)
            }
        });
        add_db_reads_writes(1, 1);

        let slash_defer_duration = T::SlashDeferDuration::get();

        let invulnerables = Self::invulnerables();
        add_db_reads_writes(1, 0);

        for (details, slash_fraction) in offenders.iter().zip(slash_fraction) {
            let (stash, exposure) = &details.offender;

            // Skip if the validator is invulnerable.
            if invulnerables.contains(stash) {
                continue;
            }

            let unapplied = slashing::compute_slash::<T>(slashing::SlashParams {
                stash,
                slash: *slash_fraction,
                exposure,
                slash_era,
                window_start,
                now: active_era,
                reward_proportion,
            });

            if let Some(mut unapplied) = unapplied {
                let delegators_len = unapplied.others.len() as u64;
                let reporters_len = details.reporters.len() as u64;

                {
                    let upper_bound = 1 /* Validator/NominatorSlashInEra */ + 2 /* fetch_spans */;
                    let rw = upper_bound + delegators_len * upper_bound;
                    add_db_reads_writes(rw, rw);
                }
                unapplied.reporters = details.reporters.clone();
                if slash_defer_duration == 0 {
                    // apply right away.
                    slashing::apply_slash::<T>(unapplied);
                    {
                        let slash_cost = (6, 5);
                        let reward_cost = (2, 2);
                        add_db_reads_writes(
                            (1 + delegators_len) * slash_cost.0 + reward_cost.0 * reporters_len,
                            (1 + delegators_len) * slash_cost.1 + reward_cost.1 * reporters_len,
                        );
                    }
                } else {
                    // defer to end of some `slash_defer_duration` from now.
                    <Self as Store>::UnappliedSlashes::mutate(active_era, move |for_later| {
                        for_later.push(unapplied)
                    });
                    add_db_reads_writes(1, 1);
                }
            } else {
                add_db_reads_writes(4 /* fetch_spans */, 5 /* kick_out_if_recent */)
            }
        }

        consumed_weight
    }
}

/// Filter historical offences out and only allow those from the bonding period.
pub struct FilterHistoricalOffences<T, R> {
    _inner: sp_std::marker::PhantomData<(T, R)>,
}

impl<T, Reporter, Offender, R, O> ReportOffence<Reporter, Offender, O>
    for FilterHistoricalOffences<Pallet<T>, R>
where
    T: Config,
    R: ReportOffence<Reporter, Offender, O>,
    O: Offence<Offender>,
{
    fn report_offence(reporters: Vec<Reporter>, offence: O) -> Result<(), OffenceError> {
        // disallow any slashing from before the current bonding period.
        let offence_session = offence.session_index();
        let bonded_eras = BondedEras::<T>::get();

        if bonded_eras
            .first()
            .filter(|(_, start)| offence_session >= *start)
            .is_some()
        {
            R::report_offence(reporters, offence)
        } else {
            <Pallet<T>>::deposit_event(Event::<T>::OldSlashingReportDiscarded(offence_session));
            Ok(())
        }
    }

    fn is_known_offence(offenders: &[Offender], time_slot: &O::TimeSlot) -> bool {
        R::is_known_offence(offenders, time_slot)
    }
}

/// Check that list is sorted and has no duplicates.
fn is_sorted_and_unique(list: &[u32]) -> bool {
    list.windows(2).all(|w| w[0] < w[1])
}<|MERGE_RESOLUTION|>--- conflicted
+++ resolved
@@ -2056,15 +2056,8 @@
         TargetLevelLow,
         /// target credit level greater than all level
         TargetLevelNotCorrect,
-<<<<<<< HEAD
-        /// Non-authorized accounts
-        UnauthorizedAccounts,
-        /// Single payment DPR exceeds the maximum limit for authorized accounts
-        PaymentsExceedingLimits,
-=======
         /// not allow update credit level
         NotAllowUpdateCrdit,
->>>>>>> a8ea4d16
     }
 }
 
