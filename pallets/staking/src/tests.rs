--- conflicted
+++ resolved
@@ -21,10 +21,6 @@
 use frame_support::{
     assert_noop, assert_ok,
     traits::{Currency, Hooks, ReservableCurrency},
-<<<<<<< HEAD
-    StorageMap,
-=======
->>>>>>> e8d362a2
 };
 use frame_system::RawOrigin;
 use mock::*;
