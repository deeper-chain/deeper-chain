--- conflicted
+++ resolved
@@ -24,23 +24,15 @@
 pallet-balances = { version = "3.0.0", default-features = false, path = "../balances"}
 pallet-deeper-node = { version = "3.0.0", default-features = false, path = "../deeper-node" }
 serde = { version = "1.0.101", optional = true, features = ["derive"] }
-<<<<<<< HEAD
 pallet-timestamp = {default-features = false, git = "https://github.com/paritytech/substrate", branch = "polkadot-v0.9.16" }
-=======
-pallet-timestamp = {default-features = false, git = "https://github.com/paritytech/substrate", branch = "polkadot-v0.9.12" }
-pallet-treasury = {default-features = false, git = "https://github.com/paritytech/substrate", branch = "polkadot-v0.9.12" }
->>>>>>> 0c601812
+pallet-treasury = {default-features = false, git = "https://github.com/paritytech/substrate", branch = "polkadot-v0.9.16" }
 
 # Optional imports for benchmarking
 frame-benchmarking = { default-features = false, git = "https://github.com/paritytech/substrate", branch = "polkadot-v0.9.16", optional = true }
 
 [dev-dependencies]
-<<<<<<< HEAD
 frame-benchmarking = { git = "https://github.com/paritytech/substrate", branch = "polkadot-v0.9.16" }
 pallet-treasury = {default-features = false, git = "https://github.com/paritytech/substrate", branch = "polkadot-v0.9.16" }
-=======
-frame-benchmarking = { git = "https://github.com/paritytech/substrate", branch = "polkadot-v0.9.12" }
->>>>>>> 0c601812
 
 [features]
 default = ['std']
