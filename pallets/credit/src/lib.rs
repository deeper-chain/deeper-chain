// Copyright (C) 2021 Deeper Network Inc.
// SPDX-License-Identifier: Apache-2.0

// Licensed under the Apache License, Version 2.0 (the "License");
// you may not use this file except in compliance with the License.
// You may obtain a copy of the License at
//
// 	http://www.apache.org/licenses/LICENSE-2.0
//
// Unless required by applicable law or agreed to in writing, software
// distributed under the License is distributed on an "AS IS" BASIS,
// WITHOUT WARRANTIES OR CONDITIONS OF ANY KIND, either express or implied.
// See the License for the specific language governing permissions and
// limitations under the License.

#![cfg_attr(not(feature = "std"), no_std)]

pub use pallet::*;

#[cfg(test)]
mod mock;

#[cfg(test)]
mod tests;

#[cfg(any(feature = "runtime-benchmarks", test))]
pub mod benchmarking;
pub mod weights;
pub(crate) const LOG_TARGET: &'static str = "credit";

// syntactic sugar for logging.
#[macro_export]
macro_rules! log {
	($level:tt, $patter:expr $(, $values:expr)* $(,)?) => {
		log::$level!(
			target: crate::LOG_TARGET,
			$patter $(, $values)*
		)
	};
}

use codec::{Decode, Encode};
use sp_runtime::Percent;
#[cfg(feature = "std")]
use sp_runtime::{Deserialize, Serialize};

#[cfg(feature = "std")]
use frame_support::traits::GenesisBuild;

use frame_support::weights::Weight;
use scale_info::TypeInfo;
use sp_std::prelude::*;
pub use weights::WeightInfo;

#[derive(Decode, Encode, Clone, Debug, PartialEq, Eq, Copy, Ord, PartialOrd, TypeInfo)]
#[cfg_attr(feature = "std", derive(Serialize, Deserialize))]
pub enum CreditLevel {
    Zero,
    One,
    Two,
    Three,
    Four,
    Five,
    Six,
    Seven,
    Eight,
}

impl Default for CreditLevel {
    fn default() -> Self {
        CreditLevel::Zero
    }
}

/// Each campaign_id represents a DPR Proof-of-Credit promotion campaign.
pub type CampaignId = u16;

/// Counter for the number of eras that have passed.
pub type EraIndex = u32;

/// settings for a specific campaign_id and credit level
#[derive(Decode, Encode, Default, Clone, Debug, PartialEq, Eq, TypeInfo)]
#[cfg_attr(feature = "std", derive(Serialize, Deserialize))]
pub struct CreditSetting<Balance> {
    pub campaign_id: CampaignId,
    pub credit_level: CreditLevel,
    pub staking_balance: Balance,
    pub base_apy: Percent,
    pub bonus_apy: Percent,
    pub max_rank_with_bonus: u32, // max rank which can get bonus in the credit_level
    pub tax_rate: Percent,
    pub max_referees_with_rewards: u8,
    pub reward_per_referee: Balance,
}

#[derive(Decode, Encode, Default, Clone, Debug, PartialEq, Eq, Ord, PartialOrd, TypeInfo)]
#[cfg_attr(feature = "std", derive(Serialize, Deserialize))]
pub struct CreditData {
    pub campaign_id: CampaignId,
    pub credit: u64,
    pub initial_credit_level: CreditLevel,
    pub rank_in_initial_credit_level: u32,
    pub number_of_referees: u8,
    pub current_credit_level: CreditLevel,
    pub reward_eras: EraIndex, // reward eras since device gets online
}

pub trait CreditInterface<AccountId, Balance> {
    fn get_credit_score(account_id: &AccountId) -> Option<u64>;
    fn pass_threshold(account_id: &AccountId) -> bool;
    fn slash_credit(account_id: &AccountId) -> Weight;
    fn get_credit_level(credit_score: u64) -> CreditLevel;
    fn get_reward(
        account_id: &AccountId,
        from: EraIndex,
        to: EraIndex,
    ) -> (Option<(Balance, Balance)>, Weight);
    fn get_top_referee_reward(account_id: &AccountId) -> (Balance, Weight);
    fn update_credit(micropayment: (AccountId, Balance));
    fn update_credit_by_traffic(server: AccountId);
    fn get_current_era() -> EraIndex;
}

#[frame_support::pallet]
pub mod pallet {
    use super::*;
<<<<<<< HEAD
    use frame_support::traits::Currency;
=======
    use frame_support::traits::{Currency, UnixTime, Vec};
>>>>>>> 62dc4ffe
    use frame_support::{
        dispatch::{DispatchErrorWithPostInfo, DispatchResultWithPostInfo},
        pallet_prelude::*,
        weights::Weight,
    };
    use frame_system::pallet_prelude::*;
    use pallet_deeper_node::NodeInterface;
    use sp_runtime::{
        traits::{Saturating, Zero},
        Perbill,
    };
    use sp_std::{cmp, collections::btree_map::BTreeMap, convert::TryInto};

    /// Configure the pallet by specifying the parameters and types on which it depends.
    #[pallet::config]
    pub trait Config: frame_system::Config {
        /// Because this pallet emits events, it depends on the runtime's definition of an event.
        type Event: From<Event<Self>> + IsType<<Self as frame_system::Config>::Event>;
        /// Number of blocks per era.
        type BlocksPerEra: Get<<Self as frame_system::Config>::BlockNumber>;
        /// Currency
        type Currency: Currency<Self::AccountId>;
        /// Credit cap every two eras
        type CreditCapTwoEras: Get<u8>;
        /// credit attenuation step
        type CreditAttenuationStep: Get<u64>;
        /// Minimum credit to delegate
        type MinCreditToDelegate: Get<u64>;
        /// mircropayment to credit factor:
        type MicropaymentToCreditFactor: Get<u128>;
        /// NodeInterface of deeper-node pallet
        type NodeInterface: NodeInterface<Self::AccountId, Self::BlockNumber>;
        /// Weight information for extrinsics in this pallet.
        type WeightInfo: WeightInfo;

        type UnixTime: UnixTime;

        type SecsPerBlock: Get<u32>;
    }

    pub type BalanceOf<T> =
        <<T as Config>::Currency as Currency<<T as frame_system::Config>::AccountId>>::Balance;

    #[pallet::pallet]
    #[pallet::generate_store(pub(super) trait Store)]
    pub struct Pallet<T>(_);

    #[pallet::storage]
    #[pallet::getter(fn user_credit)]
    pub type UserCredit<T: Config> =
        StorageMap<_, Blake2_128Concat, T::AccountId, CreditData, OptionQuery>;

    /// user credit history is empty until user's device gets onboard   
    #[pallet::storage]
    #[pallet::getter(fn user_credit_history)]
    pub type UserCreditHistory<T: Config> =
        StorageMap<_, Blake2_128Concat, T::AccountId, Vec<(EraIndex, CreditData)>, ValueQuery>;

    #[pallet::storage]
    #[pallet::getter(fn credit_settings)]
    pub type CreditSettings<T: Config> = StorageDoubleMap<
        _,
        Identity,
        CampaignId,
        Identity,
        CreditLevel,
        CreditSetting<BalanceOf<T>>,
        ValueQuery,
    >;

    /// (daily_base_poc_reward, daily_poc_reward_with_bonus)
    #[pallet::storage]
    #[pallet::getter(fn daily_poc_reward)]
    pub type DailyPocReward<T: Config> = StorageDoubleMap<
        _,
        Identity,
        CampaignId,
        Identity,
        CreditLevel,
        (BalanceOf<T>, BalanceOf<T>),
        ValueQuery,
    >;

    /// record the latest era when user updates the credit with micro-payment    
    #[pallet::storage]
    #[pallet::getter(fn last_credit_update)]
    pub type LastCreditUpdate<T: Config> =
        StorageMap<_, Blake2_128Concat, T::AccountId, EraIndex, OptionQuery>;

    #[pallet::storage]
    #[pallet::getter(fn last_credit_update_timestamp)]
    pub type LastCreditUpdateTimestamp<T: Config> =
        StorageMap<_, Blake2_128Concat, T::AccountId, u64, OptionQuery>;

    /// record the reward remain eras info for account
    #[pallet::storage]
    #[pallet::getter(fn reward_countdown)]
    pub type RewardCountdown<T: Config> =
        StorageMap<_, Blake2_128Concat, T::AccountId, EraIndex, OptionQuery>;

    #[pallet::genesis_config]
    pub struct GenesisConfig<T: Config> {
        pub credit_settings: Vec<CreditSetting<BalanceOf<T>>>,
        pub user_credit_data: Vec<(T::AccountId, CreditData)>,
    }

    #[cfg(feature = "std")]
    impl<T: Config> Default for GenesisConfig<T> {
        fn default() -> Self {
            GenesisConfig {
                credit_settings: Default::default(),
                user_credit_data: Default::default(),
            }
        }
    }

    #[pallet::genesis_build]
    impl<T: Config> GenesisBuild<T> for GenesisConfig<T> {
        fn build(&self) {
            for cs in self.credit_settings.clone().into_iter() {
                Pallet::<T>::_update_credit_setting(cs);
            }
            for uc in self.user_credit_data.clone().into_iter() {
                <UserCredit<T>>::insert(uc.0, uc.1);
            }
        }
    }

    #[pallet::event]
    //#[pallet::metadata(T::AccountId = "AccountId")]
    #[pallet::generate_deposit(pub(super) fn deposit_event)]
    pub enum Event<T: Config> {
<<<<<<< HEAD
        CreditUpdateSuccess(T::AccountId, u64, T::BlockNumber),
        CreditUpdateFailed(T::AccountId, u64, T::BlockNumber),
        CreditSettingUpdated(CreditSetting<BalanceOf<T>>, T::BlockNumber),
        CreditDataAdded(T::AccountId, CreditData, T::BlockNumber),
        CreditDataUpdated(T::AccountId, CreditData, T::BlockNumber),
        CreditScoreIncreased(T::AccountId, u64, T::BlockNumber),
        CreditScoreSlashed(T::AccountId, u64, T::BlockNumber),
=======
        CreditUpdateSuccess(T::AccountId, u64),
        CreditUpdateFailed(T::AccountId, u64),
        CreditSettingUpdated(CreditSetting<BalanceOf<T>>),
        CreditDataAdded(T::AccountId, CreditData),
        CreditDataUpdated(T::AccountId, CreditData),
        GetRewardResult(T::AccountId, EraIndex, EraIndex, u8), //status: 0,Normal; 1-6, Error
>>>>>>> 62dc4ffe
    }

    #[pallet::error]
    pub enum Error<T> {
        /// invalid credit data
        InvalidCreditData,
        /// credit data has been initialized
        CreditDataInitialized,
    }

    #[pallet::hooks]
    impl<T: Config> Hooks<BlockNumberFor<T>> for Pallet<T> {}

    // Dispatchable functions allows users to interact with the pallet and invoke state changes.
    // These functions materialize as "extrinsics", which are often compared to transactions.
    // Dispatchable functions must be annotated with a weight and must return a DispatchResult.
    #[pallet::call]
    impl<T: Config> Pallet<T> {
        /// This operation requires sudo now and it will be decentralized in future
        #[pallet::weight(<T as pallet::Config>::WeightInfo::update_credit_setting())]
        pub fn update_credit_setting(
            origin: OriginFor<T>,
            credit_setting: CreditSetting<BalanceOf<T>>,
        ) -> DispatchResultWithPostInfo {
            ensure_root(origin)?; // requires sudo
            Self::_update_credit_setting(credit_setting.clone());
            Self::deposit_event(Event::CreditSettingUpdated(
                credit_setting,
                <frame_system::Pallet<T>>::block_number(),
            ));
            Ok(().into())
        }

        /// update credit data
        #[pallet::weight(<T as pallet::Config>::WeightInfo::add_or_update_credit_data())]
        pub fn add_or_update_credit_data(
            origin: OriginFor<T>,
            account_id: T::AccountId,
            credit_data: CreditData,
        ) -> DispatchResultWithPostInfo {
            ensure_root(origin)?;
            Self::check_credit_data(&credit_data)?;

            let current_block_numbers = <frame_system::Pallet<T>>::block_number();
            if UserCredit::<T>::contains_key(&account_id) {
                UserCredit::<T>::mutate(&account_id, |d| match d {
                    Some(data) => *data = credit_data.clone(),
                    _ => (),
                });
                if !Self::user_credit_history(&account_id).is_empty() {
                    Self::update_credit_history(&account_id, Self::get_current_era());
                }
                Self::deposit_event(Event::CreditDataUpdated(
                    account_id,
                    credit_data,
                    current_block_numbers,
                ));
            } else {
                UserCredit::<T>::insert(&account_id, credit_data.clone());
                Self::deposit_event(Event::CreditDataAdded(
                    account_id,
                    credit_data,
                    current_block_numbers,
                ));
            }
            Ok(().into())
        }
    }

    impl<T: Config> Pallet<T> {
        pub fn slash_offline_device_credit(account_id: &T::AccountId) -> Weight {
            let mut weight = T::DbWeight::get().reads_writes(1, 0);
            let eras = T::NodeInterface::get_eras_offline(&account_id);
            if eras > 0 && eras % 3 == 0 {
                // slash one credit for being offline every 3 eras
                weight = weight.saturating_add(Self::slash_credit(&account_id));
            }
            weight
        }

        /// inner: update credit score
        fn _update_credit(account_id: &T::AccountId, score: u64) -> bool {
            let current_block_numbers = <frame_system::Pallet<T>>::block_number();
            if UserCredit::<T>::contains_key(account_id) {
                UserCredit::<T>::mutate(account_id, |v| match v {
                    Some(credit_data) => {
                        credit_data.credit = score;
                        credit_data.current_credit_level = Self::get_credit_level(score);
                    }
                    _ => (),
                });
                Self::deposit_event(Event::CreditUpdateSuccess(
                    (*account_id).clone(),
                    score,
                    current_block_numbers,
                ));
                true
            } else {
                Self::deposit_event(Event::CreditUpdateFailed(
                    (*account_id).clone(),
                    score,
                    current_block_numbers,
                ));
                false
            }
        }

        fn update_credit_history(account_id: &T::AccountId, current_era: EraIndex) -> Weight {
            let mut user_credit_history = Self::user_credit_history(&account_id);
            let mut weight = T::DbWeight::get().reads_writes(1, 0);
            if !user_credit_history.is_empty() {
                // update credit history only if it's not empty
                let last_index = user_credit_history.len() - 1;
                // user credit data cannot be none unless there is a bug
                let user_credit_data = Self::user_credit(&account_id).unwrap();
                if user_credit_history[last_index].0 == current_era {
                    user_credit_history[last_index] = (current_era, user_credit_data.clone());
                } else {
                    user_credit_history.push((current_era, user_credit_data));
                }
                UserCreditHistory::<T>::insert(&account_id, user_credit_history);
                weight = weight.saturating_add(T::DbWeight::get().reads_writes(1, 1));
            }
            weight
        }

        fn init_credit_history(account_id: &T::AccountId, credit_data: CreditData) -> Weight {
            let mut weight = T::DbWeight::get().reads_writes(1, 0);
            match T::NodeInterface::get_onboard_time(account_id) {
                Some(block) => {
                    let onboard_era = Self::block_to_era(block);
                    UserCreditHistory::<T>::insert(account_id, vec![(onboard_era, credit_data)]);
                    weight = weight.saturating_add(T::DbWeight::get().reads_writes(0, 1));
                }
                None => (),
            }
            weight
        }

        fn get_onboard_era(account_id: &T::AccountId) -> Option<EraIndex> {
            match T::NodeInterface::get_onboard_time(account_id) {
                Some(block) => Some(Self::block_to_era(block)),
                None => None,
            }
        }

        /// get all the credit data passing the threshold for the eras between "from" and "to"
        fn get_credit_map(
            credit_history: Vec<(EraIndex, CreditData)>,
            from: EraIndex,
            to: EraIndex,
        ) -> BTreeMap<CreditData, u16> {
            let mut credit_map = BTreeMap::<CreditData, u16>::new();
            let mut i = 0;
            for era in from..to + 1 {
                while i < credit_history.len() {
                    if credit_history[i].0 < era {
                        i += 1;
                    } else {
                        break;
                    }
                }
                // either credit_history[i].0 >= era or i == credit_history.len()
                if credit_history[0].0 > era {
                    // if the first historical credit data is after the era paid for,
                    // then the device came onboard after the era paid for.
                    // we simply ignore the era paid for and continue to the next era
                    continue;
                } else {
                    // we get the credit data at the era or the closed one before the era
                    let credit_data = if i < credit_history.len() && credit_history[i].0 == era {
                        credit_history[i].1.clone()
                    } else {
                        credit_history[i - 1].1.clone()
                    };
                    if Self::_pass_threshold(&credit_data) {
                        if credit_map.contains_key(&credit_data) {
                            credit_map.insert(
                                credit_data.clone(),
                                credit_map.get(&credit_data).unwrap() + 1,
                            );
                        } else {
                            credit_map.insert(credit_data, 1);
                        }
                    }
                }
            }
            credit_map
        }

        fn _pass_threshold(credit_data: &CreditData) -> bool {
            credit_data.credit >= T::MinCreditToDelegate::get()
        }

<<<<<<< HEAD
        fn get_current_era() -> EraIndex {
            Self::block_to_era(<frame_system::Pallet<T>>::block_number())
        }

=======
>>>>>>> 62dc4ffe
        fn block_to_era(block_number: T::BlockNumber) -> EraIndex {
            TryInto::<EraIndex>::try_into(block_number / T::BlocksPerEra::get())
                .ok()
                .unwrap()
        }

        /// credit data check
        fn check_credit_data(data: &CreditData) -> Result<(), DispatchErrorWithPostInfo> {
            ensure!(
                Self::get_credit_level(data.credit) == data.current_credit_level,
                Error::<T>::InvalidCreditData
            );
            let credit_setting = Self::credit_settings(data.campaign_id, data.initial_credit_level);
            ensure!(
                data.number_of_referees <= credit_setting.max_referees_with_rewards,
                Error::<T>::InvalidCreditData
            );
            Ok(())
        }

        fn _update_credit_setting(credit_setting: CreditSetting<BalanceOf<T>>) {
            let daily_referee_reward = credit_setting
                .reward_per_referee
                .saturating_mul(credit_setting.max_referees_with_rewards.into());

            // poc reward
            let base_total_reward = Perbill::from_rational(270u32, 365u32)
                * (credit_setting.base_apy * credit_setting.staking_balance);
            let base_daily_poc_reward = (Perbill::from_rational(1u32, 270u32) * base_total_reward)
                .saturating_sub(daily_referee_reward);

            let base_total_reward_with_bonus = Perbill::from_rational(270u32, 365u32)
                * (credit_setting
                    .base_apy
                    .saturating_add(credit_setting.bonus_apy)
                    * credit_setting.staking_balance);
            let base_daily_poc_reward_with_bonus = (Perbill::from_rational(1u32, 270u32)
                * base_total_reward_with_bonus)
                .saturating_sub(daily_referee_reward);

            DailyPocReward::<T>::insert(
                credit_setting.campaign_id,
                credit_setting.credit_level.clone(),
                (base_daily_poc_reward, base_daily_poc_reward_with_bonus),
            );
            CreditSettings::<T>::insert(
                credit_setting.campaign_id,
                credit_setting.credit_level.clone(),
                credit_setting,
            );
        }

        /// check the interval between two credit update as long enouth
        /// return (u64,bool):
        /// the first means the inteval of eras ;
        /// the second means if use era for check (tobe deprecated)
        fn check_update_credit_interval(
            server_id: &T::AccountId,
            current_era: EraIndex,
            onboard_era: EraIndex,
            now_as_secs: u64,
        ) -> (u64, bool) {
            let diffs;
            let mut era_used = false;
            if let Some(pre_update_timestamp) = Self::last_credit_update_timestamp(server_id) {
                let era_block_count = TryInto::<u64>::try_into(T::BlocksPerEra::get())
                    .ok()
                    .unwrap();
                let secs_per_block = T::SecsPerBlock::get() as u64;
                diffs = now_as_secs.saturating_sub(pre_update_timestamp)
                    / era_block_count.saturating_mul(secs_per_block);
            } else if let Some(last_credit_update_era) = Self::last_credit_update(&server_id) {
                diffs = current_era.saturating_sub(last_credit_update_era) as u64;
                era_used = true;
            } else {
                // if this is the first update, we use onboard era as the last update era
                diffs = current_era.saturating_sub(onboard_era) as u64;
            }
            (diffs, era_used)
        }
    }

<<<<<<< HEAD
    impl<T: Config> CreditInterface<T::AccountId, BalanceOf<T>> for Pallet<T> {
=======
    impl<T: Config> CreditInterface<T::AccountId, BalanceOf<T>> for Module<T> {
        fn get_current_era() -> EraIndex {
            Self::block_to_era(<frame_system::Module<T>>::block_number())
        }

>>>>>>> 62dc4ffe
        fn get_credit_score(account_id: &T::AccountId) -> Option<u64> {
            if let Some(credit_data) = Self::user_credit(account_id) {
                Some(credit_data.credit)
            } else {
                None
            }
        }

        /// check if account_id's credit score is pass threshold
        fn pass_threshold(account_id: &T::AccountId) -> bool {
            if let Some(credit_data) = Self::user_credit(account_id) {
                return Self::_pass_threshold(&credit_data);
            }
            false
        }

        fn slash_credit(account_id: &T::AccountId) -> Weight {
            let mut weight = T::DbWeight::get().reads_writes(1, 0);
            if UserCredit::<T>::contains_key(account_id) {
                let penalty = T::CreditAttenuationStep::get();
                UserCredit::<T>::mutate(account_id, |v| match v {
                    Some(credit_data) => {
                        credit_data.credit = credit_data.credit.saturating_sub(penalty);
                        credit_data.current_credit_level =
                            Self::get_credit_level(credit_data.credit);

                        Self::deposit_event(Event::CreditScoreSlashed(
                            (*account_id).clone(),
                            (*credit_data).clone().credit,
                            <frame_system::Pallet<T>>::block_number(),
                        ));
                    }
                    _ => (),
                });
                weight = weight.saturating_add(T::DbWeight::get().reads_writes(0, 1));
                weight = weight.saturating_add(Self::update_credit_history(
                    account_id,
                    Self::get_current_era(),
                ));
            }
            weight
        }

        fn get_credit_level(credit_score: u64) -> CreditLevel {
            let credit_level = match credit_score {
                0..=99 => CreditLevel::Zero,
                100..=199 => CreditLevel::One,
                200..=299 => CreditLevel::Two,
                300..=399 => CreditLevel::Three,
                400..=499 => CreditLevel::Four,
                500..=599 => CreditLevel::Five,
                600..=699 => CreditLevel::Six,
                700..=799 => CreditLevel::Seven,
                _ => CreditLevel::Eight,
            };
            credit_level
        }

        fn get_reward(
            account_id: &T::AccountId,
            from: EraIndex,
            to: EraIndex,
        ) -> (Option<(BalanceOf<T>, BalanceOf<T>)>, Weight) {
            // silently ignore invalid inputs
            if from > to || to >= Self::get_current_era() {
                Self::deposit_event(Event::GetRewardResult(account_id.clone(), from, to, 1));
                return (None, Weight::zero());
            }

            let optional_credit_data = Self::user_credit(account_id); // 1 db read
            let mut weight = T::DbWeight::get().reads_writes(1, 0);
            if optional_credit_data.is_none() {
                Self::deposit_event(Event::GetRewardResult(account_id.clone(), from, to, 2));
                return (None, weight);
            }

            let credit_data = optional_credit_data.unwrap();
            if credit_data.reward_eras == 0 {
                Self::deposit_event(Event::GetRewardResult(account_id.clone(), from, to, 3));
                return (None, weight);
            }

            weight = weight.saturating_add(T::DbWeight::get().reads_writes(1, 0));
            if Self::user_credit_history(account_id).is_empty() {
                weight = weight
                    .saturating_add(Self::init_credit_history(account_id, credit_data.clone()));
            }
            weight = weight.saturating_add(Self::slash_offline_device_credit(account_id));
            let credit_history = Self::user_credit_history(account_id);
            weight = weight.saturating_add(T::DbWeight::get().reads_writes(1, 0));
            if credit_history.is_empty() {
                Self::deposit_event(Event::GetRewardResult(account_id.clone(), from, to, 4));
                return (None, weight);
            }

            let onboard_era = credit_history[0].0;
            let expiry_era = onboard_era + credit_data.reward_eras - 1;
            if from > expiry_era {
                Self::deposit_event(Event::GetRewardResult(account_id.clone(), from, to, 5));
                return (None, weight);
            }

            let credit_map = Self::get_credit_map(credit_history, from, cmp::min(to, expiry_era));
            if credit_map.is_empty() {
                Self::deposit_event(Event::GetRewardResult(account_id.clone(), from, to, 6));
                return (None, weight);
            }

            // update reward remain eras.
            let reward_remain_eras = expiry_era.saturating_sub(cmp::min(to, expiry_era));
            if reward_remain_eras > 0 {
                RewardCountdown::<T>::insert(account_id, reward_remain_eras);
            } else {
                RewardCountdown::<T>::insert(account_id, 0);
            }

            let mut referee_reward = BalanceOf::<T>::zero();
            let mut poc_reward = BalanceOf::<T>::zero();
            for (credit_data, num_of_eras) in credit_map {
                let initial_credit_level = credit_data.initial_credit_level;
                let credit_setting =
                    Self::credit_settings(credit_data.campaign_id, initial_credit_level.clone());
                weight = weight.saturating_add(T::DbWeight::get().reads_writes(1, 0));
                // referral reward
                let number_of_referees =
                    if credit_data.number_of_referees <= credit_setting.max_referees_with_rewards {
                        credit_data.number_of_referees
                    } else {
                        credit_setting.max_referees_with_rewards
                    };
                let daily_referee_reward = credit_setting
                    .reward_per_referee
                    .saturating_mul(number_of_referees.into());

                // poc reward
                let current_credit_level = credit_data.current_credit_level;
                let (base_daily_poc_reward, daily_poc_reward_with_bonus) =
                    Self::daily_poc_reward(credit_data.campaign_id, current_credit_level.clone());
                weight = weight.saturating_add(T::DbWeight::get().reads_writes(1, 0));

                let daily_poc_reward = if current_credit_level == initial_credit_level {
                    // level unchanged
                    if credit_data.rank_in_initial_credit_level
                        <= credit_setting.max_rank_with_bonus
                    {
                        daily_poc_reward_with_bonus
                    } else {
                        base_daily_poc_reward
                    }
                } else {
                    // level changed
                    let (initial_base_daily_poc_reward, initial_daily_poc_reward_with_bonus) =
                        Self::daily_poc_reward(credit_data.campaign_id, initial_credit_level);
                    weight = weight.saturating_add(T::DbWeight::get().reads_writes(1, 0));
                    if credit_data.rank_in_initial_credit_level
                        <= credit_setting.max_rank_with_bonus
                    {
                        base_daily_poc_reward
                            + (initial_daily_poc_reward_with_bonus - initial_base_daily_poc_reward)
                    } else {
                        base_daily_poc_reward
                    }
                };
                referee_reward = referee_reward
                    .saturating_add(daily_referee_reward.saturating_mul(num_of_eras.into()));
                poc_reward =
                    poc_reward.saturating_add(daily_poc_reward.saturating_mul(num_of_eras.into()));
            }
            Self::deposit_event(Event::GetRewardResult(account_id.clone(), from, to, 0));
            (Some((referee_reward, poc_reward)), weight)
        }

        fn get_top_referee_reward(account_id: &T::AccountId) -> (BalanceOf<T>, Weight) {
            let mut weight = T::DbWeight::get().reads_writes(1, 0); // 1 db read for pass_threshold
            if !Self::pass_threshold(account_id) {
                // if not passing threshold
                return (BalanceOf::<T>::zero(), weight);
            }
            let credit_data = Self::user_credit(account_id).unwrap(); // 1 db read
            let credit_setting =
                Self::credit_settings(credit_data.campaign_id, credit_data.initial_credit_level); // 1 db read
            weight = weight.saturating_add(T::DbWeight::get().reads_writes(2, 0));
            let number_of_referees =
                if credit_data.number_of_referees <= credit_setting.max_referees_with_rewards {
                    credit_data.number_of_referees
                } else {
                    credit_setting.max_referees_with_rewards
                };
            let daily_referee_reward = credit_setting
                .reward_per_referee
                .saturating_mul(number_of_referees.into());
            let top_referee_reward =
                daily_referee_reward.saturating_mul(credit_data.reward_eras.into());
            (top_referee_reward, weight)
        }

        /// update credit score based on micropayment tuple
        fn update_credit(micropayment: (T::AccountId, BalanceOf<T>)) {
            let (server_id, balance) = micropayment;
            let onboard_era = Self::get_onboard_era(&server_id);
            if onboard_era.is_none() {
                // credit is not updated if the device is never online
                log!(
                    info,
                    "update_credit account : {:?}, never online",
                    server_id
                );
                return;
            }
            let balance_num = TryInto::<u128>::try_into(balance).ok().unwrap();
            let mut score_delta: u64 = balance_num
                .checked_div(T::MicropaymentToCreditFactor::get())
                .unwrap_or(0) as u64;
            log!(
                info,
                "server_id: {:?}, balance_num: {}, score_delta:{}",
                server_id.clone(),
                balance_num,
                score_delta
            );
            if score_delta > 0 {
                let current_era = Self::get_current_era();
                let now_as_secs = T::UnixTime::now().as_secs();
                let (mut time_eras, era_used) = Self::check_update_credit_interval(
                    &server_id,
                    current_era,
                    onboard_era.unwrap(),
                    now_as_secs,
                );

                if time_eras < 2 && Self::last_credit_update_timestamp(&server_id).is_none() {
                    // first update within 2 eras, we boost it to 2 eras so that credit can be updated
                    time_eras = 2;
                }
                if time_eras >= 2 {
                    let cap: u64 = T::CreditCapTwoEras::get() as u64;
                    let total_cap = cap * (time_eras / 2);
                    if score_delta > total_cap {
                        score_delta = total_cap;
                        log!(
                            info,
                            "server_id: {:?} score_delta capped at {}",
                            server_id.clone(),
                            total_cap
                        );
                    }

                    let new_credit = Self::get_credit_score(&server_id)
                        .unwrap_or(0)
                        .saturating_add(score_delta);
                    if Self::_update_credit(&server_id, new_credit) {
                        LastCreditUpdateTimestamp::<T>::insert(&server_id, now_as_secs);
                        Self::update_credit_history(&server_id, current_era);
<<<<<<< HEAD

                        Self::deposit_event(Event::CreditScoreIncreased(
                            server_id,
                            new_credit,
                            <frame_system::Pallet<T>>::block_number(),
                        ));
=======
                        if era_used {
                            LastCreditUpdate::<T>::remove(server_id);
                        }
>>>>>>> 62dc4ffe
                    } else {
                        log!(
                            error,
                            "failed to update credit {} for server_id: {:?}",
                            new_credit,
                            server_id.clone()
                        );
                    }
                }
            }
        }

        /// update credit score by traffic
        fn update_credit_by_traffic(server_id: T::AccountId) {
            let onboard_era = Self::get_onboard_era(&server_id);
            if onboard_era.is_none() {
                // credit is not updated if the device is never online
                log!(
                    info,
                    "update_credit_by_traffic account : {:?}, never online",
                    server_id
                );
                return;
            }
            let current_era = Self::get_current_era();
            let now_as_secs = T::UnixTime::now().as_secs();
            let (time_eras, era_used) = Self::check_update_credit_interval(
                &server_id,
                current_era,
                onboard_era.unwrap(),
                now_as_secs,
            );
            if time_eras >= 2 {
                let cap: u64 = T::CreditCapTwoEras::get() as u64;
                let new_credit = Self::get_credit_score(&server_id)
                    .unwrap_or(0)
                    .saturating_add(cap);
                if Self::_update_credit(&server_id, new_credit) {
                    LastCreditUpdateTimestamp::<T>::insert(&server_id, now_as_secs);
                    Self::update_credit_history(&server_id, current_era);

                    Self::deposit_event(Event::CreditScoreIncreased(
                        server_id,
                        new_credit,
                        <frame_system::Pallet<T>>::block_number(),
                    ));
                } else {
                    log!(
                        error,
                        "failed to update credit {} for server_id: {:?}",
                        new_credit,
                        server_id.clone()
                    );
                }
                // clear old
                if era_used {
                    LastCreditUpdate::<T>::remove(server_id);
                }
            }
        }
    }
}

#[cfg(feature = "std")]
impl<T: Config> GenesisConfig<T> {
    /// Direct implementation of `GenesisBuild::build_storage`.
    ///
    /// Kept in order not to break dependency.
    pub fn build_storage(&self) -> Result<sp_runtime::Storage, String> {
        <Self as GenesisBuild<T>>::build_storage(self)
    }

    /// Direct implementation of `GenesisBuild::assimilate_storage`.
    ///
    /// Kept in order not to break dependency.
    pub fn assimilate_storage(&self, storage: &mut sp_runtime::Storage) -> Result<(), String> {
        <Self as GenesisBuild<T>>::assimilate_storage(self, storage)
    }
}<|MERGE_RESOLUTION|>--- conflicted
+++ resolved
@@ -124,11 +124,7 @@
 #[frame_support::pallet]
 pub mod pallet {
     use super::*;
-<<<<<<< HEAD
-    use frame_support::traits::Currency;
-=======
-    use frame_support::traits::{Currency, UnixTime, Vec};
->>>>>>> 62dc4ffe
+    use frame_support::traits::{Currency, UnixTime};
     use frame_support::{
         dispatch::{DispatchErrorWithPostInfo, DispatchResultWithPostInfo},
         pallet_prelude::*,
@@ -261,22 +257,13 @@
     //#[pallet::metadata(T::AccountId = "AccountId")]
     #[pallet::generate_deposit(pub(super) fn deposit_event)]
     pub enum Event<T: Config> {
-<<<<<<< HEAD
         CreditUpdateSuccess(T::AccountId, u64, T::BlockNumber),
         CreditUpdateFailed(T::AccountId, u64, T::BlockNumber),
         CreditSettingUpdated(CreditSetting<BalanceOf<T>>, T::BlockNumber),
         CreditDataAdded(T::AccountId, CreditData, T::BlockNumber),
         CreditDataUpdated(T::AccountId, CreditData, T::BlockNumber),
-        CreditScoreIncreased(T::AccountId, u64, T::BlockNumber),
         CreditScoreSlashed(T::AccountId, u64, T::BlockNumber),
-=======
-        CreditUpdateSuccess(T::AccountId, u64),
-        CreditUpdateFailed(T::AccountId, u64),
-        CreditSettingUpdated(CreditSetting<BalanceOf<T>>),
-        CreditDataAdded(T::AccountId, CreditData),
-        CreditDataUpdated(T::AccountId, CreditData),
         GetRewardResult(T::AccountId, EraIndex, EraIndex, u8), //status: 0,Normal; 1-6, Error
->>>>>>> 62dc4ffe
     }
 
     #[pallet::error]
@@ -471,13 +458,6 @@
             credit_data.credit >= T::MinCreditToDelegate::get()
         }
 
-<<<<<<< HEAD
-        fn get_current_era() -> EraIndex {
-            Self::block_to_era(<frame_system::Pallet<T>>::block_number())
-        }
-
-=======
->>>>>>> 62dc4ffe
         fn block_to_era(block_number: T::BlockNumber) -> EraIndex {
             TryInto::<EraIndex>::try_into(block_number / T::BlocksPerEra::get())
                 .ok()
@@ -560,15 +540,11 @@
         }
     }
 
-<<<<<<< HEAD
     impl<T: Config> CreditInterface<T::AccountId, BalanceOf<T>> for Pallet<T> {
-=======
-    impl<T: Config> CreditInterface<T::AccountId, BalanceOf<T>> for Module<T> {
         fn get_current_era() -> EraIndex {
-            Self::block_to_era(<frame_system::Module<T>>::block_number())
-        }
-
->>>>>>> 62dc4ffe
+            Self::block_to_era(<frame_system::Pallet<T>>::block_number())
+        }
+
         fn get_credit_score(account_id: &T::AccountId) -> Option<u64> {
             if let Some(credit_data) = Self::user_credit(account_id) {
                 Some(credit_data.credit)
@@ -822,18 +798,9 @@
                     if Self::_update_credit(&server_id, new_credit) {
                         LastCreditUpdateTimestamp::<T>::insert(&server_id, now_as_secs);
                         Self::update_credit_history(&server_id, current_era);
-<<<<<<< HEAD
-
-                        Self::deposit_event(Event::CreditScoreIncreased(
-                            server_id,
-                            new_credit,
-                            <frame_system::Pallet<T>>::block_number(),
-                        ));
-=======
                         if era_used {
                             LastCreditUpdate::<T>::remove(server_id);
                         }
->>>>>>> 62dc4ffe
                     } else {
                         log!(
                             error,
@@ -874,18 +841,12 @@
                 if Self::_update_credit(&server_id, new_credit) {
                     LastCreditUpdateTimestamp::<T>::insert(&server_id, now_as_secs);
                     Self::update_credit_history(&server_id, current_era);
-
-                    Self::deposit_event(Event::CreditScoreIncreased(
-                        server_id,
-                        new_credit,
-                        <frame_system::Pallet<T>>::block_number(),
-                    ));
                 } else {
                     log!(
                         error,
                         "failed to update credit {} for server_id: {:?}",
                         new_credit,
-                        server_id.clone()
+                        server_id
                     );
                 }
                 // clear old
