// Copyright (C) 2021 Deeper Network Inc.
// SPDX-License-Identifier: Apache-2.0

// Licensed under the Apache License, Version 2.0 (the "License");
// you may not use this file except in compliance with the License.
// You may obtain a copy of the License at
//
// 	http://www.apache.org/licenses/LICENSE-2.0
//
// Unless required by applicable law or agreed to in writing, software
// distributed under the License is distributed on an "AS IS" BASIS,
// WITHOUT WARRANTIES OR CONDITIONS OF ANY KIND, either express or implied.
// See the License for the specific language governing permissions and
// limitations under the License.

#![cfg_attr(not(feature = "std"), no_std)]

pub use pallet::*;

#[cfg(test)]
mod mock;

#[cfg(test)]
mod tests;

#[cfg(any(feature = "runtime-benchmarks", test))]
pub mod benchmarking;
pub mod weights;
pub(crate) const LOG_TARGET: &'static str = "credit";

// syntactic sugar for logging.
#[macro_export]
macro_rules! log {
	($level:tt, $patter:expr $(, $values:expr)* $(,)?) => {
		log::$level!(
			target: crate::LOG_TARGET,
			$patter $(, $values)*
		)
	};
}

use codec::alloc::vec;
use codec::{Decode, Encode};
use sp_runtime::Percent;
#[cfg(feature = "std")]
use sp_runtime::{Deserialize, Serialize};

use frame_support::dispatch::DispatchResult;
#[cfg(feature = "std")]
use frame_support::traits::GenesisBuild;
use frame_support::transactional;
use frame_support::weights::Weight;
use scale_info::TypeInfo;
use sp_std::prelude::*;
pub use weights::WeightInfo;

#[derive(Decode, Encode, Clone, Debug, PartialEq, Eq, Copy, Ord, PartialOrd, TypeInfo)]
#[cfg_attr(feature = "std", derive(Serialize, Deserialize))]
pub enum CreditLevel {
    Zero,
    One,
    Two,
    Three,
    Four,
    Five,
    Six,
    Seven,
    Eight,
}

impl Default for CreditLevel {
    fn default() -> Self {
        CreditLevel::Zero
    }
}

impl From<u8> for CreditLevel {
    fn from(num: u8) -> Self {
        match num {
            0 => Self::Zero,
            1 => Self::One,
            2 => Self::Two,
            3 => Self::Three,
            4 => Self::Four,
            5 => Self::Five,
            6 => Self::Six,
            7 => Self::Seven,
            8 => Self::Eight,
            _ => Self::Zero,
        }
    }
}

impl Into<u8> for CreditLevel {
    fn into(self) -> u8 {
        match self {
            Self::Zero => 0,
            Self::One => 1,
            Self::Two => 2,
            Self::Three => 3,
            Self::Four => 4,
            Self::Five => 5,
            Self::Six => 6,
            Self::Seven => 7,
            Self::Eight => 8,
        }
    }
}

impl CreditLevel {
    pub fn get_credit_level(credit_score: u64) -> CreditLevel {
        let credit_level = match credit_score {
            0..=99 => CreditLevel::Zero,
            100..=199 => CreditLevel::One,
            200..=299 => CreditLevel::Two,
            300..=399 => CreditLevel::Three,
            400..=499 => CreditLevel::Four,
            500..=599 => CreditLevel::Five,
            600..=699 => CreditLevel::Six,
            700..=799 => CreditLevel::Seven,
            _ => CreditLevel::Eight,
        };
        credit_level
    }

    pub fn credit_level_gap(lhs: CreditLevel, rhs: CreditLevel) -> u64 {
        let lhs: u8 = lhs.into();
        let rhs: u8 = rhs.into();
        100u64 * (lhs.saturating_sub(rhs) as u64)
    }
}

/// Each campaign_id represents a DPR Proof-of-Credit promotion campaign.
pub type CampaignId = u16;

/// Counter for the number of eras that have passed.
pub type EraIndex = u32;

/// default reward eras
pub const DEFAULT_REWARD_ERAS: EraIndex = 10 * 365;
pub const DPR: u128 = 1_000_000_000_000_000_000;

/// settings for a specific campaign_id and credit level
#[derive(Decode, Encode, Default, Clone, Debug, PartialEq, Eq, TypeInfo)]
#[cfg_attr(feature = "std", derive(Serialize, Deserialize))]
pub struct CreditSetting<Balance> {
    pub campaign_id: CampaignId,
    pub credit_level: CreditLevel,
    pub staking_balance: Balance,
    pub base_apy: Percent,
    pub bonus_apy: Percent,
    pub max_rank_with_bonus: u32, // max rank which can get bonus in the credit_level
    pub tax_rate: Percent,
    pub max_referees_with_rewards: u8,
    pub reward_per_referee: Balance,
}

#[derive(Decode, Encode, Default, Clone, Debug, PartialEq, Eq, Ord, PartialOrd, TypeInfo)]
#[cfg_attr(feature = "std", derive(Serialize, Deserialize))]
pub struct CreditData {
    pub campaign_id: CampaignId,
    pub credit: u64,
    pub initial_credit_level: CreditLevel,
    pub rank_in_initial_credit_level: u32,
    pub number_of_referees: u8,
    pub current_credit_level: CreditLevel,
    pub reward_eras: EraIndex, // reward eras since device gets online
}

impl CreditData {
    pub fn new(campaign_id: CampaignId, credit: u64) -> Self {
        let lv = CreditLevel::get_credit_level(credit);
        CreditData {
            campaign_id,
            credit,
            initial_credit_level: lv,
            current_credit_level: lv,
            reward_eras: DEFAULT_REWARD_ERAS,
            ..Default::default()
        }
    }

    pub fn update(&mut self, credit: u64) {
        let lv = CreditLevel::get_credit_level(credit);
        self.current_credit_level = lv;
        self.credit = credit;
    }

    pub fn update_campaign(&mut self, campaign_id: CampaignId) {
        self.campaign_id = campaign_id;
    }
}

pub trait CreditInterface<AccountId, Balance> {
    fn get_credit_score(account_id: &AccountId) -> Option<u64>;
    fn pass_threshold(account_id: &AccountId) -> bool;
    fn slash_credit(account_id: &AccountId, score: Option<u64>) -> Weight;
    fn get_credit_level(credit_score: u64) -> CreditLevel;
    fn get_reward(
        account_id: &AccountId,
        from: EraIndex,
        to: EraIndex,
    ) -> (Option<(Balance, Balance)>, Weight);
    fn get_top_referee_reward(account_id: &AccountId) -> (Balance, Weight);
    fn update_credit(micropayment: (AccountId, Balance));
    fn update_credit_by_traffic(server: AccountId);
    fn get_current_era() -> EraIndex;
    fn update_credit_by_tip(who: AccountId, add_credit: u64);
    fn update_credit_by_burn_nft(who: AccountId, add_credit: u64) -> DispatchResult;
    fn init_delegator_history(account_id: &AccountId, era: u32) -> bool;
    fn get_credit_balance() -> Vec<Balance>;
    fn get_credit_gap(dst_lv: u8, cur_lv: u8) -> u64;
    fn add_or_update_credit(account_id: AccountId, credit_score: u64) -> DispatchResult;
}

#[frame_support::pallet]
pub mod pallet {
    use super::*;
    use frame_support::traits::{Currency, OnUnbalanced, UnixTime};
    use frame_support::{dispatch::DispatchResultWithPostInfo, pallet_prelude::*, weights::Weight};
    use frame_system::pallet_prelude::*;
    use pallet_deeper_node::NodeInterface;
    use sp_runtime::{
        traits::{Saturating, UniqueSaturatedFrom, Zero},
        Perbill,
    };
    use sp_std::{cmp, collections::btree_map::BTreeMap, convert::TryInto};

    /// Configure the pallet by specifying the parameters and types on which it depends.
    #[pallet::config]
    pub trait Config: frame_system::Config + pallet_uniques::Config {
        /// Because this pallet emits events, it depends on the runtime's definition of an event.
        type Event: From<Event<Self>> + IsType<<Self as frame_system::Config>::Event>;
        /// Number of blocks per era.
        type BlocksPerEra: Get<<Self as frame_system::Config>::BlockNumber>;
        /// Currency
        type Currency: Currency<Self::AccountId>;
        /// Credit cap every two eras
        type CreditCapTwoEras: Get<u8>;
        /// credit attenuation step
        type CreditAttenuationStep: Get<u64>;
        /// Minimum credit to delegate
        type MinCreditToDelegate: Get<u64>;
        /// mircropayment to credit factor:
        type MicropaymentToCreditFactor: Get<u128>;
        /// NodeInterface of deeper-node pallet
        type NodeInterface: NodeInterface<Self::AccountId, Self::BlockNumber>;
        /// Weight information for extrinsics in this pallet.
        type WeightInfo: WeightInfo;

        type UnixTime: UnixTime;

        type SecsPerBlock: Get<u32>;

        type DPRPerCreditBurned: Get<BalanceOf<Self>>;

        type BurnedTo: OnUnbalanced<NegativeImbalanceOf<Self>>;
    }

    pub type BalanceOf<T> =
        <<T as Config>::Currency as Currency<<T as frame_system::Config>::AccountId>>::Balance;

    pub type NegativeImbalanceOf<T> = <<T as Config>::Currency as Currency<
        <T as frame_system::Config>::AccountId,
    >>::NegativeImbalance;

    pub type ClassIdOf<T> = <T as pallet_uniques::Config>::ClassId;
    pub type InstanceIdOf<T> = <T as pallet_uniques::Config>::InstanceId;

    #[pallet::pallet]
    #[pallet::generate_store(pub(super) trait Store)]
    #[pallet::without_storage_info]
    pub struct Pallet<T>(_);

    #[pallet::storage]
    #[pallet::getter(fn user_credit)]
    pub type UserCredit<T: Config> =
        StorageMap<_, Blake2_128Concat, T::AccountId, CreditData, OptionQuery>;

    /// user credit history is empty until user's device gets onboard   
    #[pallet::storage]
    #[pallet::getter(fn user_credit_history)]
    pub type UserCreditHistory<T: Config> =
        StorageMap<_, Blake2_128Concat, T::AccountId, Vec<(EraIndex, CreditData)>, ValueQuery>;

    #[pallet::storage]
    #[pallet::getter(fn credit_settings)]
    pub type CreditSettings<T: Config> = StorageDoubleMap<
        _,
        Identity,
        CampaignId,
        Identity,
        CreditLevel,
        CreditSetting<BalanceOf<T>>,
        ValueQuery,
    >;

    /// (daily_base_poc_reward, daily_poc_reward_with_bonus)
    #[pallet::storage]
    #[pallet::getter(fn daily_poc_reward)]
    pub type DailyPocReward<T: Config> = StorageDoubleMap<
        _,
        Identity,
        CampaignId,
        Identity,
        CreditLevel,
        (BalanceOf<T>, BalanceOf<T>),
        ValueQuery,
    >;

    /// record the latest era when user updates the credit with micro-payment    
    #[pallet::storage]
    #[pallet::getter(fn last_credit_update)]
    pub type LastCreditUpdate<T: Config> =
        StorageMap<_, Blake2_128Concat, T::AccountId, EraIndex, OptionQuery>;

    #[pallet::storage]
    #[pallet::getter(fn last_credit_update_timestamp)]
    pub type LastCreditUpdateTimestamp<T: Config> =
        StorageMap<_, Blake2_128Concat, T::AccountId, u64, OptionQuery>;

    #[pallet::storage]
    #[pallet::getter(fn mining_machine_class_credit)]
    pub type MiningMachineClassCredit<T: Config> =
        StorageMap<_, Twox64Concat, ClassIdOf<T>, u64, ValueQuery>;

    #[pallet::storage]
    #[pallet::getter(fn campaign_id_switch)]
    pub type CampaignIdSwitch<T: Config> =
        StorageMap<_, Twox64Concat, CampaignId, CampaignId, OptionQuery>;

    #[pallet::storage]
    #[pallet::getter(fn switch_accounts)]
    pub type NotSwitchAccounts<T: Config> =
        StorageMap<_, Blake2_128Concat, T::AccountId, bool, OptionQuery>;

    #[pallet::storage]
    #[pallet::getter(fn credit_balances)]
    pub type CreditBalances<T: Config> =
        StorageValue<_, Vec<BalanceOf<T>>, ValueQuery, CreditDefaultBalance<T>>;

    #[pallet::type_value]
    pub fn CreditDefaultBalance<T: Config>() -> Vec<BalanceOf<T>> {
        vec![
            UniqueSaturatedFrom::unique_saturated_from(1000 * DPR),
            UniqueSaturatedFrom::unique_saturated_from(5000 * DPR),
            UniqueSaturatedFrom::unique_saturated_from(10000 * DPR),
            UniqueSaturatedFrom::unique_saturated_from(20000 * DPR),
            UniqueSaturatedFrom::unique_saturated_from(30000 * DPR),
            UniqueSaturatedFrom::unique_saturated_from(50000 * DPR),
            UniqueSaturatedFrom::unique_saturated_from(60000 * DPR),
            UniqueSaturatedFrom::unique_saturated_from(80000 * DPR),
            UniqueSaturatedFrom::unique_saturated_from(10000 * DPR),
        ]
    }

    #[pallet::type_value]
    pub fn NewUserCampaignId() -> u16 {
        4
    }

    #[pallet::storage]
    #[pallet::getter(fn default_campaign_id)]
    pub(crate) type DefaultCampaignId<T> = StorageValue<_, u16, ValueQuery, NewUserCampaignId>;

    #[pallet::genesis_config]
    pub struct GenesisConfig<T: Config> {
        pub credit_settings: Vec<CreditSetting<BalanceOf<T>>>,
        pub user_credit_data: Vec<(T::AccountId, CreditData)>,
    }

    #[cfg(feature = "std")]
    impl<T: Config> Default for GenesisConfig<T> {
        fn default() -> Self {
            GenesisConfig {
                credit_settings: Default::default(),
                user_credit_data: Default::default(),
            }
        }
    }

    #[pallet::genesis_build]
    impl<T: Config> GenesisBuild<T> for GenesisConfig<T> {
        fn build(&self) {
            for cs in self.credit_settings.clone().into_iter() {
                Pallet::<T>::_update_credit_setting(cs);
            }
            for uc in self.user_credit_data.clone().into_iter() {
                <UserCredit<T>>::insert(uc.0, uc.1);
            }
        }
    }

    #[pallet::event]
    //#[pallet::metadata(T::AccountId = "AccountId")]
    #[pallet::generate_deposit(pub(super) fn deposit_event)]
    pub enum Event<T: Config> {
        CreditUpdateSuccess(T::AccountId, u64),
        CreditUpdateFailed(T::AccountId, u64),
        CreditSettingUpdated(CreditSetting<BalanceOf<T>>),
        CreditScoreSlashed(T::AccountId, u64),
        CreditDataAddedByTraffic(T::AccountId, u64),
        CreditDataAddedByTip(T::AccountId, u64),
        CreditDataAddedByBurnNft(T::AccountId, u64),
        //Status: 1-Invalid Inputs; 2-InvalidCreditData; 3-NoReward; 4-InvalidCreditHistory; 5-ExpiryEra; 6-CreditMap is empty;
        GetRewardResult(T::AccountId, EraIndex, EraIndex, u8),
        CreditHistoryUpdateSuccess(T::AccountId, EraIndex),
        CreditHistoryUpdateFailed(T::AccountId, EraIndex),
        BurnForAddCredit(T::AccountId, u64),
        UpdateNftCredit(ClassIdOf<T>, u64),
        BurnNft(T::AccountId, ClassIdOf<T>, InstanceIdOf<T>, u64),
    }

    #[pallet::error]
    pub enum Error<T> {
        /// invalid credit data
        InvalidCreditData,
        /// credit data has been initialized
        CreditDataInitialized,
        /// over history credit max value
        CreditAddTooMuch,
        /// balance of burned account not enough
        BalanceNotEnough,
        /// credit history or input era is wrong
        BadEraOrHistory,
        /// account not found
        AccountNotFound,
        /// account not exist in user credit
        AccountNoExistInUserCredit,
        /// mining machine class credit no config
        MiningMachineClassCreditNoConfig,
        /// Campain id switch not match
        CampaignIdNotMatch,
    }

    #[pallet::hooks]
    impl<T: Config> Hooks<BlockNumberFor<T>> for Pallet<T> {}

    // Dispatchable functions allows users to interact with the pallet and invoke state changes.
    // These functions materialize as "extrinsics", which are often compared to transactions.
    // Dispatchable functions must be annotated with a weight and must return a DispatchResult.
    #[pallet::call]
    impl<T: Config> Pallet<T> {
        /// This operation requires sudo now and it will be decentralized in future
        #[pallet::weight(<T as pallet::Config>::WeightInfo::update_credit_setting())]
        pub fn update_credit_setting(
            origin: OriginFor<T>,
            credit_setting: CreditSetting<BalanceOf<T>>,
        ) -> DispatchResultWithPostInfo {
            ensure_root(origin)?; // requires sudo
            Self::_update_credit_setting(credit_setting.clone());
            Self::deposit_event(Event::CreditSettingUpdated(credit_setting));
            Ok(().into())
        }

        #[pallet::weight(<T as pallet::Config>::WeightInfo::force_modify_credit_history())]
        pub fn force_modify_credit_history(
            origin: OriginFor<T>,
            account_id: T::AccountId,
            expected_era: EraIndex,
        ) -> DispatchResultWithPostInfo {
            ensure_root(origin)?; // requires sudo
            if UserCreditHistory::<T>::contains_key(&account_id) {
                let is_success = UserCreditHistory::<T>::mutate(&account_id, |history| {
                    if history.len() > 0 {
                        for i in 0..history.len() {
                            if (i + 1 < history.len()
                                && expected_era >= history[i].0
                                && expected_era < history[i + 1].0)
                                || (i + 1 == history.len() && expected_era >= history[i].0)
                            {
                                // the first i records were creted before delegate, should be removed
                                for _j in 0..i {
                                    history.remove(0);
                                }
                                history[0].0 = expected_era;
                                return true;
                            }
                        }
                    }
                    false
                });
                if is_success {
                    Self::deposit_event(Event::CreditHistoryUpdateSuccess(
                        account_id,
                        expected_era,
                    ));
                    return Ok(().into());
                }
                Self::deposit_event(Event::CreditHistoryUpdateFailed(account_id, expected_era));
                return Err(Error::<T>::BadEraOrHistory)?;
            }
            Self::deposit_event(Event::CreditHistoryUpdateFailed(account_id, expected_era));
            Err(Error::<T>::AccountNotFound)?
        }

        /// update credit data
        #[pallet::weight(<T as pallet::Config>::WeightInfo::add_or_update_credit_data())]
        pub fn add_or_update_credit_data(
            origin: OriginFor<T>,
            account_id: T::AccountId,
            credit_data: CreditData,
        ) -> DispatchResult {
            ensure_root(origin)?;
            Self::check_credit_data(&credit_data)?;
<<<<<<< HEAD
            Self::do_add_credit(account_id, credit_data)

            // if UserCredit::<T>::contains_key(&account_id) {
            //     UserCredit::<T>::mutate(&account_id, |d| match d {
            //         Some(data) => *data = credit_data.clone(),
            //         _ => (),
            //     });
            //     if !Self::user_credit_history(&account_id).is_empty() {
            //         Self::update_credit_history(&account_id, Self::get_current_era());
            //     }
            //     Self::deposit_event(Event::CreditDataUpdated(account_id, credit_data));
            // } else {
            //     UserCredit::<T>::insert(&account_id, credit_data.clone());
            //     Self::deposit_event(Event::CreditDataAdded(account_id, credit_data));
            // }
            // Ok(().into())
=======

            if UserCredit::<T>::contains_key(&account_id) {
                UserCredit::<T>::mutate(&account_id, |d| match d {
                    Some(data) => *data = credit_data.clone(),
                    _ => (),
                });
                if !Self::user_credit_history(&account_id).is_empty() {
                    Self::update_credit_history(&account_id, Self::get_current_era());
                }
            } else {
                UserCredit::<T>::insert(&account_id, credit_data.clone());
            }
            Self::deposit_event(Event::CreditUpdateSuccess(account_id, credit_data.credit));
            Ok(().into())
>>>>>>> 5f86eee8
        }

        #[pallet::weight(<T as pallet::Config>::WeightInfo::burn_for_add_credit())]
        pub fn burn_for_add_credit(
            origin: OriginFor<T>,
            credit_score: u64,
        ) -> DispatchResultWithPostInfo {
            let sender = ensure_signed(origin)?;
            let cur_credit = UserCredit::<T>::get(&sender)
                .ok_or(Error::<T>::InvalidCreditData)?
                .credit;
            let max_credit = {
                let history = UserCreditHistory::<T>::get(&sender);
                if history.is_empty() {
                    T::MinCreditToDelegate::get()
                } else {
                    let max_credit = history
                        .into_iter()
                        .max_by(|x, y| (x.1.credit).cmp(&y.1.credit))
                        .unwrap()
                        .1
                        .credit;
                    if max_credit > T::MinCreditToDelegate::get() {
                        max_credit
                    } else {
                        T::MinCreditToDelegate::get()
                    }
                }
            };

            let target_credit = cur_credit.saturating_add(credit_score);
            if target_credit > max_credit {
                Err(Error::<T>::CreditAddTooMuch)?
            }

            let amount = T::DPRPerCreditBurned::get().saturating_mul((credit_score as u32).into());
            if <T as pallet::Config>::Currency::can_slash(&sender, amount) {
                let (burned, _) = <T as pallet::Config>::Currency::slash(&sender, amount.into());
                T::BurnedTo::on_unbalanced(burned);
                Self::_update_credit(&sender, target_credit);
                Self::update_credit_history(&sender, Self::get_current_era());
                Self::deposit_event(Event::<T>::BurnForAddCredit(sender.clone(), credit_score));
            } else {
                Err(Error::<T>::BalanceNotEnough)?
            }
            Ok(().into())
        }

        #[pallet::weight(<T as pallet::Config>::WeightInfo::update_nft_class_credit())]
        pub fn update_nft_class_credit(
            origin: OriginFor<T>,
            #[pallet::compact] class_id: ClassIdOf<T>,
            credit: u64,
        ) -> DispatchResultWithPostInfo {
            let _sender = ensure_root(origin)?;

            MiningMachineClassCredit::<T>::insert(class_id, credit);

            Self::deposit_event(Event::UpdateNftCredit(class_id, credit));
            Ok(().into())
        }

        #[pallet::weight(<T as pallet::Config>::WeightInfo::burn_nft())]
        #[transactional]
        pub fn burn_nft(
            origin: OriginFor<T>,
            #[pallet::compact] class_id: ClassIdOf<T>,
            #[pallet::compact] instance_id: InstanceIdOf<T>,
        ) -> DispatchResultWithPostInfo {
            let sender = ensure_signed(origin.clone())?;

            ensure!(
                MiningMachineClassCredit::<T>::contains_key(&class_id),
                Error::<T>::MiningMachineClassCreditNoConfig
            );

            pallet_uniques::Pallet::<T>::burn(origin, class_id, instance_id, None)?;

            let credit = MiningMachineClassCredit::<T>::get(&class_id);
            Self::update_credit_by_burn_nft(sender.clone(), credit)?;

            Self::deposit_event(Event::BurnNft(sender, class_id, instance_id, credit));

            Ok(().into())
        }

        #[pallet::weight(<T as pallet::Config>::WeightInfo::set_switch_campaign())]
        pub fn set_switch_campaign(
            origin: OriginFor<T>,
            old_ids: Vec<CampaignId>,
            new_ids: Vec<CampaignId>,
        ) -> DispatchResultWithPostInfo {
            ensure_root(origin)?;
            ensure!(
                old_ids.len() == new_ids.len(),
                Error::<T>::CampaignIdNotMatch
            );
            for i in 0..old_ids.len() {
                CampaignIdSwitch::<T>::insert(old_ids[i], new_ids[i]);
            }
            Ok(().into())
        }

        #[pallet::weight(<T as pallet::Config>::WeightInfo::set_not_switch_accounts())]
        pub fn set_not_switch_accounts(
            origin: OriginFor<T>,
            accounts: Vec<T::AccountId>,
        ) -> DispatchResultWithPostInfo {
            ensure_root(origin)?;
            for id in accounts {
                NotSwitchAccounts::<T>::insert(id, true);
            }
            Ok(().into())
        }

        #[pallet::weight(10_000 + T::DbWeight::get().reads_writes(0,1))]
        pub fn set_credit_balances(
            origin: OriginFor<T>,
            credit_balances: Vec<BalanceOf<T>>,
        ) -> DispatchResultWithPostInfo {
            ensure_root(origin)?;
            CreditBalances::<T>::put(credit_balances);
            Ok(().into())
        }
    }

    impl<T: Config> Pallet<T> {
        pub fn slash_offline_device_credit(account_id: &T::AccountId) -> Weight {
            let mut weight = T::DbWeight::get().reads_writes(1, 0);
            let eras = T::NodeInterface::get_eras_offline(&account_id);
            if eras > 0 && eras % 3 == 0 {
                // slash one credit for being offline every 3 eras
                weight = weight.saturating_add(Self::slash_credit(&account_id, None));
            }
            weight
        }

        /// inner: update credit score
        fn _update_credit(account_id: &T::AccountId, score: u64) -> bool {
            if UserCredit::<T>::contains_key(account_id) {
                UserCredit::<T>::mutate(account_id, |v| match v {
                    Some(credit_data) => {
                        credit_data.credit = score;
                        credit_data.current_credit_level = CreditLevel::get_credit_level(score);
                    }
                    _ => (),
                });
                Self::deposit_event(Event::CreditUpdateSuccess((*account_id).clone(), score));
                true
            } else {
                Self::deposit_event(Event::CreditUpdateFailed((*account_id).clone(), score));
                false
            }
        }

        pub fn update_credit_history(account_id: &T::AccountId, current_era: EraIndex) -> Weight {
            let user_credit_data = Self::user_credit(&account_id).unwrap();
            let mut weight = T::DbWeight::get().reads_writes(1, 0);

            let mut user_credit_history = Self::user_credit_history(&account_id);
            weight = weight.saturating_add(T::DbWeight::get().reads_writes(1, 0));

            if !user_credit_history.is_empty() {
                // update credit history only if it's not empty
                let last_index = user_credit_history.len() - 1;
                if user_credit_history[last_index].0 == current_era {
                    user_credit_history[last_index] = (current_era, user_credit_data.clone());
                } else {
                    user_credit_history.push((current_era, user_credit_data));
                }
                UserCreditHistory::<T>::insert(&account_id, user_credit_history);
                weight = weight.saturating_add(T::DbWeight::get().reads_writes(1, 1));
            }
            weight
        }

        fn init_credit_history(
            account_id: &T::AccountId,
            credit_data: CreditData,
            era: u32,
        ) -> Weight {
            UserCreditHistory::<T>::insert(account_id, vec![(era, credit_data)]);
            T::DbWeight::get().reads_writes(0, 1)
        }

        fn get_onboard_era(account_id: &T::AccountId) -> Option<EraIndex> {
            match T::NodeInterface::get_onboard_time(account_id) {
                Some(block_number) => Some(Self::block_to_era(block_number)),
                None => None,
            }
        }

        /// get all the credit data passing the threshold for the eras between "from" and "to"
        fn get_credit_map(
            credit_history: Vec<(EraIndex, CreditData)>,
            from: EraIndex,
            to: EraIndex,
        ) -> BTreeMap<CreditData, u16> {
            let mut credit_map = BTreeMap::<CreditData, u16>::new();
            let mut i = 0;
            for era in from..to + 1 {
                while i < credit_history.len() {
                    if credit_history[i].0 < era {
                        i += 1;
                    } else {
                        break;
                    }
                }
                // either credit_history[i].0 >= era or i == credit_history.len()
                if credit_history[0].0 > era {
                    // if the first historical credit data is after the era paid for,
                    // then the device came onboard after the era paid for.
                    // we simply ignore the era paid for and continue to the next era
                    continue;
                } else {
                    // we get the credit data at the era or the closed one before the era
                    let credit_data = if i < credit_history.len() && credit_history[i].0 == era {
                        credit_history[i].1.clone()
                    } else {
                        credit_history[i - 1].1.clone()
                    };
                    if Self::_pass_threshold(&credit_data) {
                        if credit_map.contains_key(&credit_data) {
                            credit_map.insert(
                                credit_data.clone(),
                                credit_map.get(&credit_data).unwrap() + 1,
                            );
                        } else {
                            credit_map.insert(credit_data, 1);
                        }
                    }
                }
            }
            credit_map
        }

        fn _pass_threshold(credit_data: &CreditData) -> bool {
            credit_data.credit >= T::MinCreditToDelegate::get()
        }

        fn block_to_era(block_number: T::BlockNumber) -> EraIndex {
            TryInto::<EraIndex>::try_into(block_number / T::BlocksPerEra::get())
                .ok()
                .unwrap()
        }

        /// credit data check
        fn check_credit_data(data: &CreditData) -> DispatchResult {
            ensure!(
                CreditLevel::get_credit_level(data.credit) == data.current_credit_level,
                Error::<T>::InvalidCreditData
            );
            let credit_setting = Self::credit_settings(data.campaign_id, data.initial_credit_level);
            ensure!(
                data.number_of_referees <= credit_setting.max_referees_with_rewards,
                Error::<T>::InvalidCreditData
            );
            Ok(())
        }

        fn _update_credit_setting(credit_setting: CreditSetting<BalanceOf<T>>) {
            let daily_referee_reward = credit_setting
                .reward_per_referee
                .saturating_mul(credit_setting.max_referees_with_rewards.into());

            // poc reward
            let base_total_reward = Perbill::from_rational(270u32, 365u32)
                * (credit_setting.base_apy * credit_setting.staking_balance);
            let base_daily_poc_reward = (Perbill::from_rational(1u32, 270u32) * base_total_reward)
                .saturating_sub(daily_referee_reward);

            let base_total_reward_with_bonus = Perbill::from_rational(270u32, 365u32)
                * (credit_setting
                    .base_apy
                    .saturating_add(credit_setting.bonus_apy)
                    * credit_setting.staking_balance);
            let base_daily_poc_reward_with_bonus = (Perbill::from_rational(1u32, 270u32)
                * base_total_reward_with_bonus)
                .saturating_sub(daily_referee_reward);

            DailyPocReward::<T>::insert(
                credit_setting.campaign_id,
                credit_setting.credit_level.clone(),
                (base_daily_poc_reward, base_daily_poc_reward_with_bonus),
            );
            CreditSettings::<T>::insert(
                credit_setting.campaign_id,
                credit_setting.credit_level.clone(),
                credit_setting,
            );
        }

        /// check the interval between two credit update as long enouth
        /// return (u64,bool):
        /// the first means the inteval of eras ;
        /// the second means if use era for check (tobe deprecated)
        fn check_update_credit_interval(
            server_id: &T::AccountId,
            current_era: EraIndex,
            onboard_era: EraIndex,
            now_as_secs: u64,
        ) -> (u64, bool) {
            let diffs;
            let mut era_used = false;
            if let Some(pre_update_timestamp) = Self::last_credit_update_timestamp(server_id) {
                let era_block_count = TryInto::<u64>::try_into(T::BlocksPerEra::get())
                    .ok()
                    .unwrap();
                let secs_per_block = T::SecsPerBlock::get() as u64;
                diffs = now_as_secs.saturating_sub(pre_update_timestamp)
                    / era_block_count.saturating_mul(secs_per_block);
            } else if let Some(last_credit_update_era) = Self::last_credit_update(&server_id) {
                diffs = current_era.saturating_sub(last_credit_update_era) as u64;
                era_used = true;
            } else {
                // if this is the first update, we use onboard era as the last update era
                diffs = current_era.saturating_sub(onboard_era) as u64;
            }
            (diffs, era_used)
        }

        fn do_switch_campaign(
            who: &T::AccountId,
            mut old_data: CreditData,
            expire_era: u32,
        ) -> bool {
            if NotSwitchAccounts::<T>::contains_key(who) {
                return false;
            }
            let new_id = Self::campaign_id_switch(old_data.campaign_id);
            if new_id.is_none() {
                return false;
            }
            let new_id = new_id.unwrap();

            if old_data.campaign_id == new_id {
                old_data.reward_eras += 180;
            } else {
                old_data.campaign_id = new_id;
                old_data.reward_eras = DEFAULT_REWARD_ERAS;
            }

            UserCredit::<T>::insert(who, old_data);
            Self::update_credit_history(who, expire_era);
            true
        }

        fn do_add_credit(account_id: T::AccountId, credit_data: CreditData) -> DispatchResult {
            if UserCredit::<T>::contains_key(&account_id) {
                UserCredit::<T>::mutate(&account_id, |d| match d {
                    Some(data) => *data = credit_data.clone(),
                    _ => (),
                });
                if !Self::user_credit_history(&account_id).is_empty() {
                    Self::update_credit_history(&account_id, Self::get_current_era());
                }
                Self::deposit_event(Event::CreditDataUpdated(account_id, credit_data));
            } else {
                UserCredit::<T>::insert(&account_id, credit_data.clone());
                Self::deposit_event(Event::CreditDataAdded(account_id, credit_data));
            }
            Ok(())
        }
    }

    impl<T: Config> CreditInterface<T::AccountId, BalanceOf<T>> for Pallet<T> {
        fn get_credit_balance() -> Vec<BalanceOf<T>> {
            Self::credit_balances()
        }

        fn get_credit_gap(dst_lv: u8, cur_lv: u8) -> u64 {
            CreditLevel::credit_level_gap(dst_lv.into(), cur_lv.into())
        }

        fn add_or_update_credit(account_id: T::AccountId, credit_score: u64) -> DispatchResult {
            let credit_data = {
                match UserCredit::<T>::get(account_id.clone()) {
                    Some(mut credit_data) => {
                        credit_data.update(credit_score);
                        credit_data
                    }
                    None => {
                        let default_id = Self::default_campaign_id();
                        CreditData::new(default_id, credit_score)
                    }
                }
            };

            Self::do_add_credit(account_id, credit_data)?;
            Ok(())
        }

        fn get_current_era() -> EraIndex {
            Self::block_to_era(<frame_system::Pallet<T>>::block_number())
        }

        fn get_credit_score(account_id: &T::AccountId) -> Option<u64> {
            if let Some(credit_data) = Self::user_credit(account_id) {
                Some(credit_data.credit)
            } else {
                None
            }
        }

        /// check if account_id's credit score is pass threshold
        fn pass_threshold(account_id: &T::AccountId) -> bool {
            if let Some(credit_data) = Self::user_credit(account_id) {
                return Self::_pass_threshold(&credit_data);
            }
            false
        }

        fn slash_credit(account_id: &T::AccountId, score: Option<u64>) -> Weight {
            let mut weight = T::DbWeight::get().reads_writes(1, 0);
            if UserCredit::<T>::contains_key(account_id) {
                let penalty = score.unwrap_or(T::CreditAttenuationStep::get());
                UserCredit::<T>::mutate(account_id, |v| match v {
                    Some(credit_data) => {
                        credit_data.credit = credit_data.credit.saturating_sub(penalty);
                        credit_data.current_credit_level =
                            CreditLevel::get_credit_level(credit_data.credit);

                        Self::deposit_event(Event::CreditScoreSlashed(
                            (*account_id).clone(),
                            (*credit_data).clone().credit,
                        ));
                    }
                    _ => (),
                });
                weight = weight.saturating_add(T::DbWeight::get().reads_writes(0, 1));
                weight = weight.saturating_add(Self::update_credit_history(
                    account_id,
                    Self::get_current_era(),
                ));
            }
            weight
        }

        fn get_credit_level(credit_score: u64) -> CreditLevel {
            CreditLevel::get_credit_level(credit_score)
        }

        fn get_reward(
            account_id: &T::AccountId,
            from: EraIndex,
            to: EraIndex,
        ) -> (Option<(BalanceOf<T>, BalanceOf<T>)>, Weight) {
            // silently ignore invalid inputs
            let cur_era = Self::get_current_era();
            if from > to || to >= cur_era {
                Self::deposit_event(Event::GetRewardResult(account_id.clone(), from, to, 1));
                return (None, Weight::zero());
            }

            let optional_credit_data = Self::user_credit(account_id); // 1 db read
            let mut weight = T::DbWeight::get().reads_writes(1, 0);
            if optional_credit_data.is_none() {
                Self::deposit_event(Event::GetRewardResult(account_id.clone(), from, to, 2));
                return (None, weight);
            }

            let credit_data = optional_credit_data.unwrap();
            if credit_data.reward_eras == 0 {
                Self::deposit_event(Event::GetRewardResult(account_id.clone(), from, to, 3));
                return (None, weight);
            }

            weight = weight.saturating_add(T::DbWeight::get().reads_writes(1, 0));
            if Self::user_credit_history(account_id).is_empty() {
                weight = weight.saturating_add(Self::init_credit_history(
                    account_id,
                    credit_data.clone(),
                    cur_era,
                ));
            }
            // TODO: for those not continue delegating's account, also need slash credit
            weight = weight.saturating_add(Self::slash_offline_device_credit(account_id));
            let credit_history = Self::user_credit_history(account_id);
            weight = weight.saturating_add(T::DbWeight::get().reads_writes(1, 0));
            if credit_history.is_empty() {
                Self::deposit_event(Event::GetRewardResult(account_id.clone(), from, to, 4));
                return (None, weight);
            }
            let delegate_era = credit_history[0].0;
            let expiry_era = delegate_era + credit_data.reward_eras - 1;
            if from == expiry_era {
                // switcch campaign forehead
                Self::do_switch_campaign(account_id, credit_data, expiry_era);
            } else if from > expiry_era {
                Self::deposit_event(Event::GetRewardResult(account_id.clone(), from, to, 5));
                return (None, weight);
            }

            let credit_map = Self::get_credit_map(credit_history, from, cmp::min(to, expiry_era));
            if credit_map.is_empty() {
                Self::deposit_event(Event::GetRewardResult(account_id.clone(), from, to, 6));
                return (None, weight);
            }

            let mut referee_reward = BalanceOf::<T>::zero();
            let mut poc_reward = BalanceOf::<T>::zero();
            for (credit_data, num_of_eras) in credit_map {
                let initial_credit_level = credit_data.initial_credit_level;
                let credit_setting =
                    Self::credit_settings(credit_data.campaign_id, initial_credit_level.clone());
                weight = weight.saturating_add(T::DbWeight::get().reads_writes(1, 0));
                // referral reward
                let number_of_referees =
                    if credit_data.number_of_referees <= credit_setting.max_referees_with_rewards {
                        credit_data.number_of_referees
                    } else {
                        credit_setting.max_referees_with_rewards
                    };
                let daily_referee_reward = credit_setting
                    .reward_per_referee
                    .saturating_mul(number_of_referees.into());

                // poc reward
                let current_credit_level = credit_data.current_credit_level;
                let (base_daily_poc_reward, daily_poc_reward_with_bonus) =
                    Self::daily_poc_reward(credit_data.campaign_id, current_credit_level.clone());
                weight = weight.saturating_add(T::DbWeight::get().reads_writes(1, 0));

                let daily_poc_reward = if current_credit_level == initial_credit_level {
                    // level unchanged
                    if credit_data.rank_in_initial_credit_level
                        <= credit_setting.max_rank_with_bonus
                    {
                        daily_poc_reward_with_bonus
                    } else {
                        base_daily_poc_reward
                    }
                } else {
                    // level changed
                    let (initial_base_daily_poc_reward, initial_daily_poc_reward_with_bonus) =
                        Self::daily_poc_reward(credit_data.campaign_id, initial_credit_level);
                    weight = weight.saturating_add(T::DbWeight::get().reads_writes(1, 0));
                    if credit_data.rank_in_initial_credit_level
                        <= credit_setting.max_rank_with_bonus
                    {
                        base_daily_poc_reward
                            + (initial_daily_poc_reward_with_bonus - initial_base_daily_poc_reward)
                    } else {
                        base_daily_poc_reward
                    }
                };
                referee_reward = referee_reward
                    .saturating_add(daily_referee_reward.saturating_mul(num_of_eras.into()));
                poc_reward =
                    poc_reward.saturating_add(daily_poc_reward.saturating_mul(num_of_eras.into()));
            }
            (Some((referee_reward, poc_reward)), weight)
        }

        fn get_top_referee_reward(account_id: &T::AccountId) -> (BalanceOf<T>, Weight) {
            let mut weight = T::DbWeight::get().reads_writes(1, 0); // 1 db read for pass_threshold
            if !Self::pass_threshold(account_id) {
                // if not passing threshold
                return (BalanceOf::<T>::zero(), weight);
            }
            let credit_data = Self::user_credit(account_id).unwrap(); // 1 db read
            let credit_setting =
                Self::credit_settings(credit_data.campaign_id, credit_data.initial_credit_level); // 1 db read
            weight = weight.saturating_add(T::DbWeight::get().reads_writes(2, 0));
            let number_of_referees =
                if credit_data.number_of_referees <= credit_setting.max_referees_with_rewards {
                    credit_data.number_of_referees
                } else {
                    credit_setting.max_referees_with_rewards
                };
            let daily_referee_reward = credit_setting
                .reward_per_referee
                .saturating_mul(number_of_referees.into());
            let top_referee_reward =
                daily_referee_reward.saturating_mul(credit_data.reward_eras.into());
            (top_referee_reward, weight)
        }

        /// update credit score based on micropayment tuple
        fn update_credit(micropayment: (T::AccountId, BalanceOf<T>)) {
            let (server_id, balance) = micropayment;
            let onboard_era = Self::get_onboard_era(&server_id);
            if onboard_era.is_none() {
                // credit is not updated if the device is never online
                log!(
                    info,
                    "update_credit account : {:?}, never online",
                    server_id
                );
                return;
            }
            let balance_num = TryInto::<u128>::try_into(balance).ok().unwrap();
            let mut score_delta: u64 = balance_num
                .checked_div(T::MicropaymentToCreditFactor::get())
                .unwrap_or(0) as u64;
            log!(
                info,
                "server_id: {:?}, balance_num: {}, score_delta:{}",
                server_id.clone(),
                balance_num,
                score_delta
            );
            if score_delta > 0 {
                let current_era = Self::get_current_era();
                let now_as_secs = T::UnixTime::now().as_secs();
                let (mut time_eras, era_used) = Self::check_update_credit_interval(
                    &server_id,
                    current_era,
                    onboard_era.unwrap(),
                    now_as_secs,
                );

                if time_eras < 2 && Self::last_credit_update_timestamp(&server_id).is_none() {
                    // first update within 2 eras, we boost it to 2 eras so that credit can be updated
                    time_eras = 2;
                }
                if time_eras >= 2 {
                    let cap: u64 = T::CreditCapTwoEras::get() as u64;
                    let total_cap = cap * (time_eras / 2);
                    if score_delta > total_cap {
                        score_delta = total_cap;
                        log!(
                            info,
                            "server_id: {:?} score_delta capped at {}",
                            server_id.clone(),
                            total_cap
                        );
                    }

                    let new_credit = Self::get_credit_score(&server_id)
                        .unwrap_or(0)
                        .saturating_add(score_delta);
                    if Self::_update_credit(&server_id, new_credit) {
                        LastCreditUpdateTimestamp::<T>::insert(&server_id, now_as_secs);
                        Self::update_credit_history(&server_id, current_era);
                        if era_used {
                            LastCreditUpdate::<T>::remove(server_id);
                        }
                    } else {
                        log!(
                            error,
                            "failed to update credit {} for server_id: {:?}",
                            new_credit,
                            server_id.clone()
                        );
                    }
                }
            }
        }

        /// update credit score by traffic
        fn update_credit_by_traffic(server_id: T::AccountId) {
            let onboard_era = Self::get_onboard_era(&server_id);
            if onboard_era.is_none() {
                // credit is not updated if the device is never online
                log!(
                    info,
                    "update_credit_by_traffic account : {:?}, never online",
                    server_id
                );
                return;
            }
            let current_era = Self::get_current_era();
            let now_as_secs = T::UnixTime::now().as_secs();
            let (time_eras, era_used) = Self::check_update_credit_interval(
                &server_id,
                current_era,
                onboard_era.unwrap(),
                now_as_secs,
            );
            if time_eras >= 2 {
                let cap: u64 = T::CreditCapTwoEras::get() as u64;
                let new_credit = Self::get_credit_score(&server_id)
                    .unwrap_or(0)
                    .saturating_add(cap);
                if Self::_update_credit(&server_id, new_credit) {
                    LastCreditUpdateTimestamp::<T>::insert(&server_id, now_as_secs);
                    Self::update_credit_history(&server_id, current_era);
                    Self::deposit_event(Event::CreditDataAddedByTraffic(
                        server_id.clone(),
                        new_credit,
                    ));
                } else {
                    log!(
                        error,
                        "failed to update credit {} for server_id: {:?}",
                        new_credit,
                        server_id
                    );
                }
                // clear old
                if era_used {
                    LastCreditUpdate::<T>::remove(server_id);
                }
            }
        }

        fn update_credit_by_tip(who: T::AccountId, add_credit: u64) {
            let onboard_era = Self::get_onboard_era(&who);
            if onboard_era.is_none() {
                // credit is not updated if the device is never online
                log!(
                    info,
                    "update_credit_by_tip account : {:?}, never online",
                    who
                );
                return;
            }
            let current_era = Self::get_current_era();
            let new_credit = Self::get_credit_score(&who)
                .unwrap_or(0)
                .saturating_add(add_credit);

            if Self::_update_credit(&who, new_credit) {
                Self::update_credit_history(&who, current_era);
                Self::deposit_event(Event::CreditDataAddedByTip(who.clone(), new_credit));
            } else {
                log!(
                    error,
                    "failed to update credit {} for who: {:?}",
                    new_credit,
                    who
                );
            }
        }

        fn update_credit_by_burn_nft(who: T::AccountId, add_credit: u64) -> DispatchResult {
            let current_era = Self::get_current_era();
            let new_credit = Self::get_credit_score(&who)
                .unwrap_or(0)
                .saturating_add(add_credit);

            if Self::_update_credit(&who, new_credit) {
                Self::update_credit_history(&who, current_era);
                Self::deposit_event(Event::CreditDataAddedByBurnNft(who.clone(), new_credit));
            } else {
                log!(
                    error,
                    "failed to update credit {} for who: {:?}",
                    new_credit,
                    who
                );
                return Err(Error::<T>::AccountNoExistInUserCredit.into());
            }
            Ok(())
        }

        fn init_delegator_history(account_id: &T::AccountId, era: u32) -> bool {
            let credit_data = Self::user_credit(account_id); // 1 db read
            if credit_data.is_none() {
                log!(
                    error,
                    "failed to init_delegator_history for  {:?}",
                    account_id
                );
                return false;
            }
            Self::init_credit_history(account_id, credit_data.unwrap(), era);
            true
        }
    }

    #[cfg(feature = "std")]
    impl<T: Config> GenesisConfig<T> {
        /// Direct implementation of `GenesisBuild::build_storage`.
        ///
        /// Kept in order not to break dependency.
        pub fn build_storage(&self) -> Result<sp_runtime::Storage, String> {
            <Self as GenesisBuild<T>>::build_storage(self)
        }

        /// Direct implementation of `GenesisBuild::assimilate_storage`.
        ///
        /// Kept in order not to break dependency.
        pub fn assimilate_storage(&self, storage: &mut sp_runtime::Storage) -> Result<(), String> {
            <Self as GenesisBuild<T>>::assimilate_storage(self, storage)
        }
    }
}<|MERGE_RESOLUTION|>--- conflicted
+++ resolved
@@ -503,39 +503,7 @@
         ) -> DispatchResult {
             ensure_root(origin)?;
             Self::check_credit_data(&credit_data)?;
-<<<<<<< HEAD
             Self::do_add_credit(account_id, credit_data)
-
-            // if UserCredit::<T>::contains_key(&account_id) {
-            //     UserCredit::<T>::mutate(&account_id, |d| match d {
-            //         Some(data) => *data = credit_data.clone(),
-            //         _ => (),
-            //     });
-            //     if !Self::user_credit_history(&account_id).is_empty() {
-            //         Self::update_credit_history(&account_id, Self::get_current_era());
-            //     }
-            //     Self::deposit_event(Event::CreditDataUpdated(account_id, credit_data));
-            // } else {
-            //     UserCredit::<T>::insert(&account_id, credit_data.clone());
-            //     Self::deposit_event(Event::CreditDataAdded(account_id, credit_data));
-            // }
-            // Ok(().into())
-=======
-
-            if UserCredit::<T>::contains_key(&account_id) {
-                UserCredit::<T>::mutate(&account_id, |d| match d {
-                    Some(data) => *data = credit_data.clone(),
-                    _ => (),
-                });
-                if !Self::user_credit_history(&account_id).is_empty() {
-                    Self::update_credit_history(&account_id, Self::get_current_era());
-                }
-            } else {
-                UserCredit::<T>::insert(&account_id, credit_data.clone());
-            }
-            Self::deposit_event(Event::CreditUpdateSuccess(account_id, credit_data.credit));
-            Ok(().into())
->>>>>>> 5f86eee8
         }
 
         #[pallet::weight(<T as pallet::Config>::WeightInfo::burn_for_add_credit())]
