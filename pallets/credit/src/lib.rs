--- conflicted
+++ resolved
@@ -259,15 +259,6 @@
     //#[pallet::metadata(T::AccountId = "AccountId")]
     #[pallet::generate_deposit(pub(super) fn deposit_event)]
     pub enum Event<T: Config> {
-<<<<<<< HEAD
-        CreditUpdateSuccess(T::AccountId, u64, T::BlockNumber),
-        CreditUpdateFailed(T::AccountId, u64, T::BlockNumber),
-        CreditSettingUpdated(CreditSetting<BalanceOf<T>>, T::BlockNumber),
-        CreditDataAdded(T::AccountId, CreditData, T::BlockNumber),
-        CreditDataUpdated(T::AccountId, CreditData, T::BlockNumber),
-        CreditScoreSlashed(T::AccountId, u64, T::BlockNumber),
-        GetRewardResult(T::AccountId, EraIndex, EraIndex, u8), //status: 0,Normal; 1-6, Error
-=======
         CreditUpdateSuccess(T::AccountId, u64),
         CreditUpdateFailed(T::AccountId, u64),
         CreditSettingUpdated(CreditSetting<BalanceOf<T>>),
@@ -277,7 +268,6 @@
         CreditDataAddedByTraffic(T::AccountId, u64),
         //Status: 1-Invalid Inputs; 2-InvalidCreditData; 3-NoReward; 4-InvalidCreditHistory; 5-ExpiryEra; 6-CreditMap is empty;
         GetRewardResult(T::AccountId, EraIndex, EraIndex, u8),
->>>>>>> e8d362a2
     }
 
     #[pallet::error]
@@ -596,10 +586,6 @@
                         Self::deposit_event(Event::CreditScoreSlashed(
                             (*account_id).clone(),
                             (*credit_data).clone().credit,
-<<<<<<< HEAD
-                            <frame_system::Pallet<T>>::block_number(),
-=======
->>>>>>> e8d362a2
                         ));
                     }
                     _ => (),
