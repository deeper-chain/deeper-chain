[package]
name = "node-cli"
version = "2.0.0"
authors = ["Parity Technologies <admin@parity.io>"]
description = "Generic Substrate node implementation in Rust."
build = "build.rs"
edition = "2021"
license = "GPL-3.0-or-later WITH Classpath-exception-2.0"
default-run = "deeper-chain"
homepage = "https://substrate.dev"
repository = "https://github.com/paritytech/substrate/"

[package.metadata.wasm-pack.profile.release]
# `wasm-opt` has some problems on linux, see
# https://github.com/rustwasm/wasm-pack/issues/781 etc.
wasm-opt = false

[package.metadata.docs.rs]
targets = ["x86_64-unknown-linux-gnu"]

[badges]
travis-ci = { repository = "paritytech/substrate" }
maintenance = { status = "actively-developed" }
is-it-maintained-issue-resolution = { repository = "paritytech/substrate" }
is-it-maintained-open-issues = { repository = "paritytech/substrate" }

[[bin]]
name = "deeper-chain"
path = "bin/main.rs"
required-features = ["cli"]

[lib]
crate-type = ["cdylib", "rlib"]

[dependencies]
# third-party dependencies
clap = { version = "3.0", features = ["derive"], optional = true }
codec = { package = "parity-scale-codec", version = "2.3.1" }
serde_json = '1.0'
serde = { version = "1.0.126", features = ["derive"] }
futures = { version = "0.3.16", features = ["compat"] }
hex-literal = "0.3.1"
log = "0.4.8"
rand = "0.7.2"
structopt = { version = "0.3.8", optional = true }
parking_lot = "0.11.1"
async-trait = "0.1"

# primitives
sp-authority-discovery = { git = "https://github.com/paritytech/substrate", branch = "polkadot-v0.9.17" }
sp-consensus-babe = { git = "https://github.com/paritytech/substrate", branch = "polkadot-v0.9.17" }
grandpa-primitives = { package = "sp-finality-grandpa", git = "https://github.com/paritytech/substrate", branch = "polkadot-v0.9.17" }
sp-core = { git = "https://github.com/paritytech/substrate", branch = "polkadot-v0.9.17"}
sp-runtime = { git = "https://github.com/paritytech/substrate", branch = "polkadot-v0.9.17"}
sp-timestamp = { git = "https://github.com/paritytech/substrate", branch = "polkadot-v0.9.17", default-features = false}
sp-inherents = { git = "https://github.com/paritytech/substrate", branch = "polkadot-v0.9.17"}
sp-keyring = { git = "https://github.com/paritytech/substrate", branch = "polkadot-v0.9.17" }
sp-keystore = { git = "https://github.com/paritytech/substrate", branch = "polkadot-v0.9.17" }
sp-io = { git = "https://github.com/paritytech/substrate", branch = "polkadot-v0.9.17" }
sp-consensus = {git = "https://github.com/paritytech/substrate", branch = "polkadot-v0.9.17" }
sp-transaction-pool = { git = "https://github.com/paritytech/substrate", branch = "polkadot-v0.9.17" }
sp-transaction-storage-proof = { git = "https://github.com/paritytech/substrate", branch = "polkadot-v0.9.17" }
sp-authorship = { git = "https://github.com/paritytech/substrate", branch = "polkadot-v0.9.17" }
sp-api = { git = "https://github.com/paritytech/substrate", branch = "polkadot-v0.9.17" }

# frontier primitives
fp-consensus = { git = "https://github.com/baidang201/frontier.git", branch = "feature/polkadot0.9.17_dev" }
fp-rpc = { git = "https://github.com/baidang201/frontier.git", branch = "feature/polkadot0.9.17_dev" }

# client dependencies
sc-client-api = { git = "https://github.com/paritytech/substrate", branch = "polkadot-v0.9.17" }
sc-chain-spec = { git = "https://github.com/paritytech/substrate", branch = "polkadot-v0.9.17" }
sc-consensus = { git = "https://github.com/paritytech/substrate", branch = "polkadot-v0.9.17" }
sc-transaction-pool = { git = "https://github.com/paritytech/substrate", branch = "polkadot-v0.9.17" }
sc-transaction-pool-api = { git = "https://github.com/paritytech/substrate", branch = "polkadot-v0.9.17" }
sc-network = { git = "https://github.com/paritytech/substrate", branch = "polkadot-v0.9.17" }
sc-consensus-slots = { git = "https://github.com/paritytech/substrate", branch = "polkadot-v0.9.17" }
sc-consensus-babe = { git = "https://github.com/paritytech/substrate", branch = "polkadot-v0.9.17" }
grandpa = { package = "sc-finality-grandpa", git = "https://github.com/paritytech/substrate", branch = "polkadot-v0.9.17" }
sc-client-db = { default-features = false, git = "https://github.com/paritytech/substrate", branch = "polkadot-v0.9.17" }
sc-offchain = { git = "https://github.com/paritytech/substrate", branch = "polkadot-v0.9.17" }
sc-rpc = { git = "https://github.com/paritytech/substrate", branch = "polkadot-v0.9.17"}
sc-basic-authorship = { git = "https://github.com/paritytech/substrate", branch = "polkadot-v0.9.17" }
sc-service = { default-features = false, git = "https://github.com/paritytech/substrate", branch = "polkadot-v0.9.17" }
sc-tracing = { git = "https://github.com/paritytech/substrate", branch = "polkadot-v0.9.17" }
sc-telemetry = { git = "https://github.com/paritytech/substrate", branch = "polkadot-v0.9.17" }
sc-authority-discovery = { git = "https://github.com/paritytech/substrate", branch = "polkadot-v0.9.17" }
sc-executor = { git = "https://github.com/paritytech/substrate", branch = "polkadot-v0.9.17" }
sc-consensus-uncles = { git = "https://github.com/paritytech/substrate", branch = "polkadot-v0.9.17" }
sc-sync-state-rpc = { git = "https://github.com/paritytech/substrate", branch = "polkadot-v0.9.17" }

# frontier client dependencies
fc-consensus = { git = "https://github.com/baidang201/frontier.git", branch = "feature/polkadot0.9.17_dev" }
fc-rpc = { git = "https://github.com/baidang201/frontier.git", branch = "feature/polkadot0.9.17_dev" }
fc-rpc-core = { git = "https://github.com/baidang201/frontier.git", branch = "feature/polkadot0.9.17_dev" }
fc-db = { git = "https://github.com/baidang201/frontier.git", branch = "feature/polkadot0.9.17_dev" }
fc-mapping-sync = { git = "https://github.com/baidang201/frontier.git", branch = "feature/polkadot0.9.17_dev" }

# frame dependencies
pallet-indices = { git = "https://github.com/paritytech/substrate", branch = "polkadot-v0.9.17" }
pallet-timestamp = { default-features = false, git = "https://github.com/paritytech/substrate", branch = "polkadot-v0.9.17" }
pallet-contracts = { git = "https://github.com/paritytech/substrate", branch = "polkadot-v0.9.17" }
frame-system = { git = "https://github.com/paritytech/substrate", branch = "polkadot-v0.9.17" }
frame-system-rpc-runtime-api = { git = "https://github.com/paritytech/substrate", branch = "polkadot-v0.9.17" }
pallet-balances = { version = "3.0.0", default-features = false, path = "../pallets/balances"}
pallet-transaction-payment = { git = "https://github.com/paritytech/substrate", branch = "polkadot-v0.9.17"}
frame-support = {default-features = false, git = "https://github.com/paritytech/substrate", branch = "polkadot-v0.9.17"}
pallet-im-online = { default-features = false, git = "https://github.com/paritytech/substrate", branch = "polkadot-v0.9.17" }
pallet-authority-discovery = { git = "https://github.com/paritytech/substrate", branch = "polkadot-v0.9.17" }
pallet-staking = { path = "../pallets/staking", version = "3.0.0"}
pallet-grandpa = { git = "https://github.com/paritytech/substrate", branch = "polkadot-v0.9.17" }
pallet-deeper-node = { version = "3.0.0", path = "../pallets/deeper-node" }
pallet-credit = {version = "3.0.0", default-features = false, path = "../pallets/credit"}
pallet-micropayment = {version = "3.0.0", default-features = false, path = "../pallets/micropayment"}

# frontier frame dependencies
pallet-evm = { git = "https://github.com/baidang201/frontier.git", branch = "feature/polkadot0.9.17_dev" }
pallet-ethereum = { git = "https://github.com/baidang201/frontier.git", branch = "feature/polkadot0.9.17_dev" }
pallet-dynamic-fee = { git = "https://github.com/baidang201/frontier.git", branch = "feature/polkadot0.9.17_dev" }
pallet-base-fee = { git = "https://github.com/baidang201/frontier.git", branch = "feature/polkadot0.9.17_dev" }

# node-specific dependencies
node-runtime = { version = "2.0.0", path = "../runtime" }
node-rpc = { version = "2.0.0", path = "../rpc" }
node-primitives = { version = "2.0.0", path = "../primitives" }

frame-benchmarking = { git = "https://github.com/paritytech/substrate", branch = "polkadot-v0.9.17" }

# CLI-specific dependencies
sc-cli = { optional = true, git = "https://github.com/paritytech/substrate", branch = "polkadot-v0.9.17" }
frame-benchmarking-cli = { optional = true, git = "https://github.com/paritytech/substrate", branch = "polkadot-v0.9.17" }
node-inspect = { version = "0.8.0", optional = true, path = "../inspect" }

[target.'cfg(target_arch="x86_64")'.dependencies]
<<<<<<< HEAD
node-executor = { version = "2.0.0", path = "../executor", features = [ "wasmtime" ] }
sc-cli = { optional = true, git = "https://github.com/paritytech/substrate", branch = "polkadot-v0.9.17", features = [ "wasmtime" ] }
sc-service = { git = "https://github.com/paritytech/substrate", branch = "polkadot-v0.9.17", default-features = false, features = [ "wasmtime" ] }
sp-trie = { git = "https://github.com/paritytech/substrate", branch = "polkadot-v0.9.17", default-features = false, features = ["memory-tracker"] }
=======
sc-cli = { optional = true, git = "https://github.com/paritytech/substrate", branch = "polkadot-v0.9.16", features = [ "wasmtime" ] }
sc-service = { git = "https://github.com/paritytech/substrate", branch = "polkadot-v0.9.16", default-features = false, features = [ "wasmtime" ] }
sp-trie = { git = "https://github.com/paritytech/substrate", branch = "polkadot-v0.9.16", default-features = false, features = ["memory-tracker"] }
>>>>>>> b770a542

[dev-dependencies]
sc-keystore = { git = "https://github.com/paritytech/substrate", branch = "polkadot-v0.9.17" }
sc-consensus = { git = "https://github.com/paritytech/substrate", branch = "polkadot-v0.9.17" }
sc-consensus-babe = { git = "https://github.com/paritytech/substrate", branch = "polkadot-v0.9.17" }
sc-consensus-epochs = { git = "https://github.com/paritytech/substrate", branch = "polkadot-v0.9.17" }
sc-service-test = { git = "https://github.com/paritytech/substrate", branch = "polkadot-v0.9.17" }
sp-tracing = { git = "https://github.com/paritytech/substrate", branch = "polkadot-v0.9.17" }
remote-externalities = { git = "https://github.com/paritytech/substrate", branch = "polkadot-v0.9.17" }

futures = "0.3.16"
tempfile = "3.1.0"
assert_cmd = "1.0"
nix = "0.19"
serde_json = "1.0"
regex = "1"
platforms = "1.1"
criterion = { version = "0.3.5", features = [ "async_tokio" ] }
tokio = { version = "1.15", features = ["macros", "time"] }

[build-dependencies]
clap = { version = "3.0", features = ["derive"] }
clap_complete = { version = "3.0", optional = true }
node-inspect = { version = "0.8.0", optional = true, path = "../inspect" }
frame-benchmarking-cli = { optional = true, git = "https://github.com/paritytech/substrate", branch = "polkadot-v0.9.17" }
substrate-build-script-utils = { optional = true, git = "https://github.com/paritytech/substrate", branch = "polkadot-v0.9.17" }
substrate-frame-cli = { optional = true, git = "https://github.com/paritytech/substrate", branch = "polkadot-v0.9.17" }

[build-dependencies.sc-cli]
package = "sc-cli"
git = "https://github.com/paritytech/substrate"
branch = "polkadot-v0.9.17"
optional = true

[features]
default = [ "cli" ]
cli = [
	"node-inspect",
	"sc-cli",
	"frame-benchmarking-cli",
	"substrate-frame-cli",
	"sc-service/db",
	"clap",
	"clap_complete",
	"structopt",
	"substrate-build-script-utils",
]
runtime-benchmarks = [
	"node-runtime/runtime-benchmarks",
	"frame-benchmarking-cli",
]<|MERGE_RESOLUTION|>--- conflicted
+++ resolved
@@ -132,16 +132,9 @@
 node-inspect = { version = "0.8.0", optional = true, path = "../inspect" }
 
 [target.'cfg(target_arch="x86_64")'.dependencies]
-<<<<<<< HEAD
-node-executor = { version = "2.0.0", path = "../executor", features = [ "wasmtime" ] }
 sc-cli = { optional = true, git = "https://github.com/paritytech/substrate", branch = "polkadot-v0.9.17", features = [ "wasmtime" ] }
 sc-service = { git = "https://github.com/paritytech/substrate", branch = "polkadot-v0.9.17", default-features = false, features = [ "wasmtime" ] }
 sp-trie = { git = "https://github.com/paritytech/substrate", branch = "polkadot-v0.9.17", default-features = false, features = ["memory-tracker"] }
-=======
-sc-cli = { optional = true, git = "https://github.com/paritytech/substrate", branch = "polkadot-v0.9.16", features = [ "wasmtime" ] }
-sc-service = { git = "https://github.com/paritytech/substrate", branch = "polkadot-v0.9.16", default-features = false, features = [ "wasmtime" ] }
-sp-trie = { git = "https://github.com/paritytech/substrate", branch = "polkadot-v0.9.16", default-features = false, features = ["memory-tracker"] }
->>>>>>> b770a542
 
 [dev-dependencies]
 sc-keystore = { git = "https://github.com/paritytech/substrate", branch = "polkadot-v0.9.17" }
