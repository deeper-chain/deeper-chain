--- conflicted
+++ resolved
@@ -19,19 +19,11 @@
 sc-client-api = { git = "https://github.com/paritytech/substrate", branch = "polkadot-v0.9.17" }
 sc-consensus = { git = "https://github.com/paritytech/substrate", branch = "polkadot-v0.9.17" }
 codec = { package = "parity-scale-codec", version = "2.3.1" }
-<<<<<<< HEAD
 pallet-contracts = { git = "https://github.com/paritytech/substrate", branch = "polkadot-v0.9.17" }
 pallet-grandpa = { git = "https://github.com/paritytech/substrate", branch = "polkadot-v0.9.17" }
 pallet-indices = { git = "https://github.com/paritytech/substrate", branch = "polkadot-v0.9.17" }
 sp-keyring = { git = "https://github.com/paritytech/substrate", branch = "polkadot-v0.9.17" }
-node-executor = { version = "2.0.0", path = "../executor" }
-=======
-pallet-contracts = { git = "https://github.com/paritytech/substrate", branch = "polkadot-v0.9.16" }
-pallet-grandpa = { git = "https://github.com/paritytech/substrate", branch = "polkadot-v0.9.16" }
-pallet-indices = { git = "https://github.com/paritytech/substrate", branch = "polkadot-v0.9.16" }
-sp-keyring = { git = "https://github.com/paritytech/substrate", branch = "polkadot-v0.9.16" }
 node-cli = { version = "2.0.0", path = "../cli" }
->>>>>>> b770a542
 node-primitives = { version = "2.0.0", path = "../primitives" }
 node-runtime = { version = "2.0.0", path = "../runtime" }
 sp-core = { git = "https://github.com/paritytech/substrate", branch = "polkadot-v0.9.17" }
