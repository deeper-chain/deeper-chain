[package]
name = "node-testing"
version = "2.0.0"
authors = ["Parity Technologies <admin@parity.io>"]
description = "Test utilities for Substrate node."
edition = "2021"
license = "GPL-3.0-or-later WITH Classpath-exception-2.0"
homepage = "https://substrate.dev"
repository = "https://github.com/paritytech/substrate/"
publish = true

[package.metadata.docs.rs]
targets = ["x86_64-unknown-linux-gnu"]

[dependencies]
<<<<<<< HEAD
pallet-balances = { version = "3.0.0", default-features = false, path = "../pallets/balances"}
sc-service = { git = "https://github.com/paritytech/substrate", branch = "polkadot-v0.9.17", features = ["test-helpers", "db"]}
sc-client-db = { git = "https://github.com/paritytech/substrate", branch = "polkadot-v0.9.17", features = ["kvdb-rocksdb", "parity-db"] }
sc-client-api = { git = "https://github.com/paritytech/substrate", branch = "polkadot-v0.9.17" }
sc-consensus = { git = "https://github.com/paritytech/substrate", branch = "polkadot-v0.9.17" }
=======
pallet-balances = { git = "https://github.com/paritytech/substrate", branch = "polkadot-v0.9.16", default-features = false}
sc-service = { git = "https://github.com/paritytech/substrate", branch = "polkadot-v0.9.16", features = ["test-helpers", "db"]}
sc-client-db = { git = "https://github.com/paritytech/substrate", branch = "polkadot-v0.9.16", features = ["kvdb-rocksdb", "parity-db"] }
sc-client-api = { git = "https://github.com/paritytech/substrate", branch = "polkadot-v0.9.16" }
sc-consensus = { git = "https://github.com/paritytech/substrate", branch = "polkadot-v0.9.16" }
>>>>>>> b2d91c24
codec = { package = "parity-scale-codec", version = "2.3.1" }
pallet-contracts = { git = "https://github.com/paritytech/substrate", branch = "polkadot-v0.9.17" }
pallet-grandpa = { git = "https://github.com/paritytech/substrate", branch = "polkadot-v0.9.17" }
pallet-indices = { git = "https://github.com/paritytech/substrate", branch = "polkadot-v0.9.17" }
sp-keyring = { git = "https://github.com/paritytech/substrate", branch = "polkadot-v0.9.17" }
node-cli = { version = "2.0.0", path = "../cli" }
node-primitives = { version = "2.0.0", path = "../primitives" }
node-runtime = { version = "2.0.0", path = "../runtime" }
sp-core = { git = "https://github.com/paritytech/substrate", branch = "polkadot-v0.9.17" }
sp-io = { git = "https://github.com/paritytech/substrate", branch = "polkadot-v0.9.17" }
frame-support = { git = "https://github.com/paritytech/substrate", branch = "polkadot-v0.9.17" }
pallet-session = { git = "https://github.com/paritytech/substrate", branch = "polkadot-v0.9.17" }
pallet-society = { git = "https://github.com/paritytech/substrate", branch = "polkadot-v0.9.17" }
sp-runtime = { git = "https://github.com/paritytech/substrate", branch = "polkadot-v0.9.17" }
pallet-staking = { path = "../pallets/staking", version = "3.0.0"}
sc-executor = { git = "https://github.com/paritytech/substrate", branch = "polkadot-v0.9.17", features = ["wasmtime"] }
sp-consensus = { git = "https://github.com/paritytech/substrate", branch = "polkadot-v0.9.17" }
frame-system = { git = "https://github.com/paritytech/substrate", branch = "polkadot-v0.9.17" }
substrate-test-client = { git = "https://github.com/paritytech/substrate", branch = "polkadot-v0.9.17" }
pallet-timestamp = { git = "https://github.com/paritytech/substrate", branch = "polkadot-v0.9.17" }
pallet-transaction-payment = { git = "https://github.com/paritytech/substrate", branch = "polkadot-v0.9.17" }
pallet-asset-tx-payment = { git = "https://github.com/paritytech/substrate", branch = "polkadot-v0.9.17" }

pallet-treasury = { git = "https://github.com/paritytech/substrate", branch = "polkadot-v0.9.17" }
sp-api = { git = "https://github.com/paritytech/substrate", branch = "polkadot-v0.9.17" }
sp-timestamp = { git = "https://github.com/paritytech/substrate", branch = "polkadot-v0.9.17", default-features = false }
sp-block-builder = { git = "https://github.com/paritytech/substrate", branch = "polkadot-v0.9.17" }
sc-block-builder = { git = "https://github.com/paritytech/substrate", branch = "polkadot-v0.9.17" }
sp-inherents = { git = "https://github.com/paritytech/substrate", branch = "polkadot-v0.9.17" }
sp-blockchain = { git = "https://github.com/paritytech/substrate", branch = "polkadot-v0.9.17" }
pallet-deeper-node = { version = "3.0.0", path = "../pallets/deeper-node" }
log = "0.4.8"
tempfile = "3.1.0"
fs_extra = "1"
futures = "0.3.1"
hex-literal = "0.3.1"

[dev-dependencies]
criterion = "0.3.0"<|MERGE_RESOLUTION|>--- conflicted
+++ resolved
@@ -13,19 +13,11 @@
 targets = ["x86_64-unknown-linux-gnu"]
 
 [dependencies]
-<<<<<<< HEAD
-pallet-balances = { version = "3.0.0", default-features = false, path = "../pallets/balances"}
+pallet-balances = { git = "https://github.com/paritytech/substrate", branch = "polkadot-v0.9.17", default-features = false}
 sc-service = { git = "https://github.com/paritytech/substrate", branch = "polkadot-v0.9.17", features = ["test-helpers", "db"]}
 sc-client-db = { git = "https://github.com/paritytech/substrate", branch = "polkadot-v0.9.17", features = ["kvdb-rocksdb", "parity-db"] }
 sc-client-api = { git = "https://github.com/paritytech/substrate", branch = "polkadot-v0.9.17" }
 sc-consensus = { git = "https://github.com/paritytech/substrate", branch = "polkadot-v0.9.17" }
-=======
-pallet-balances = { git = "https://github.com/paritytech/substrate", branch = "polkadot-v0.9.16", default-features = false}
-sc-service = { git = "https://github.com/paritytech/substrate", branch = "polkadot-v0.9.16", features = ["test-helpers", "db"]}
-sc-client-db = { git = "https://github.com/paritytech/substrate", branch = "polkadot-v0.9.16", features = ["kvdb-rocksdb", "parity-db"] }
-sc-client-api = { git = "https://github.com/paritytech/substrate", branch = "polkadot-v0.9.16" }
-sc-consensus = { git = "https://github.com/paritytech/substrate", branch = "polkadot-v0.9.16" }
->>>>>>> b2d91c24
 codec = { package = "parity-scale-codec", version = "2.3.1" }
 pallet-contracts = { git = "https://github.com/paritytech/substrate", branch = "polkadot-v0.9.17" }
 pallet-grandpa = { git = "https://github.com/paritytech/substrate", branch = "polkadot-v0.9.17" }
