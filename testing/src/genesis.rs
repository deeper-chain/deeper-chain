--- conflicted
+++ resolved
@@ -104,19 +104,6 @@
         },
         babe: BabeConfig {
             authorities: vec![],
-<<<<<<< HEAD
-        }),
-        pallet_im_online: Some(Default::default()),
-        pallet_authority_discovery: Some(Default::default()),
-        pallet_democracy: Some(Default::default()),
-        //pallet_collective_Instance1: Some(Default::default()),
-        pallet_collective_Instance2: Some(Default::default()),
-        pallet_membership_Instance1: Some(Default::default()),
-        pallet_elections_phragmen: Some(Default::default()),
-        pallet_sudo: Some(Default::default()),
-        pallet_treasury: Some(Default::default()),
-        pallet_society: Some(SocietyConfig {
-=======
             epoch_config: Some(BABE_GENESIS_EPOCH_CONFIG),
         },
         grandpa: GrandpaConfig {
@@ -131,7 +118,6 @@
         sudo: Default::default(),
         treasury: Default::default(),
         society: SocietyConfig {
->>>>>>> 00d63d9c
             members: vec![alice(), bob()],
             pot: 0,
             max_members: 999,
