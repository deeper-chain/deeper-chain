{
    "dependencies": {
        "@polkadot/api": "^2.9.1",
        "@polkadot/keyring": "^4.0.1",
<<<<<<< HEAD
        "@polkadot/util": "^4.1.1",
        "@polkadot/util-crypto": "^4.1.1",
=======
        "@polkadot/util": "^4.0.1",
        "@polkadot/util-crypto": "^4.0.1",
        "await-to-js": "^2.1.1",
>>>>>>> ebe96007
        "bn": "^1.0.5"
    }
}<|MERGE_RESOLUTION|>--- conflicted
+++ resolved
@@ -2,14 +2,9 @@
     "dependencies": {
         "@polkadot/api": "^2.9.1",
         "@polkadot/keyring": "^4.0.1",
-<<<<<<< HEAD
         "@polkadot/util": "^4.1.1",
         "@polkadot/util-crypto": "^4.1.1",
-=======
-        "@polkadot/util": "^4.0.1",
-        "@polkadot/util-crypto": "^4.0.1",
         "await-to-js": "^2.1.1",
->>>>>>> ebe96007
         "bn": "^1.0.5"
     }
 }