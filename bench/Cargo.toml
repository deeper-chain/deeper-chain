--- conflicted
+++ resolved
@@ -36,14 +36,9 @@
 hex = "0.4.0"
 rand = { version = "0.7.2", features = ["small_rng"] }
 lazy_static = "1.4.0"
-<<<<<<< HEAD
 parity-util-mem = { version = "0.10.2", default-features = false, features = ["primitive-types"] }
 parity-db = { version = "0.3.2" }
 sc-transaction-pool = { git = "https://github.com/paritytech/substrate", branch = "polkadot-v0.9.12" }
 sc-transaction-pool-api = { git = "https://github.com/paritytech/substrate", branch = "polkadot-v0.9.12" }
-=======
-parity-util-mem = { version = "0.9.0", default-features = false, features = ["primitive-types"] }
-parity-db = { version = "0.2.4" }
-sc-transaction-pool = { version = "3.0.0", git = "https://github.com/paritytech/substrate", tag = "v3.0.0" }
->>>>>>> 8969b693
+
 futures = { version = "0.3.4", features = ["thread-pool"] }