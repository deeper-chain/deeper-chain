[package]
name = "node-bench"
version = "0.8.0"
authors = ["Parity Technologies <admin@parity.io>"]
description = "Substrate node integration benchmarks."
edition = "2021"
license = "GPL-3.0-or-later WITH Classpath-exception-2.0"

# See more keys and their definitions at https://doc.rust-lang.org/cargo/reference/manifest.html

[dependencies]
clap = { version = "3.0", features = ["derive"] }
log = "0.4.8"
node-primitives = { version = "2.0.0", path = "../primitives" }
node-testing = { version = "2.0.0", path = "../testing" }
node-runtime = { version = "2.0.0", path = "../runtime" }
<<<<<<< HEAD
sc-client-api = { git = "https://github.com/paritytech/substrate", branch = "polkadot-v0.9.18" }
sp-runtime = { git = "https://github.com/paritytech/substrate", branch = "polkadot-v0.9.18" }
sp-state-machine = { git = "https://github.com/paritytech/substrate", branch = "polkadot-v0.9.18" }
serde = "1.0.126"
serde_json = "1.0.68"
structopt = "0.3"
derive_more = "0.99.2"
kvdb = "0.11.0"
kvdb-rocksdb = "0.15.1"
sp-trie = { git = "https://github.com/paritytech/substrate", branch = "polkadot-v0.9.18" }
sp-core = { git = "https://github.com/paritytech/substrate", branch = "polkadot-v0.9.18" }
sp-consensus = { git = "https://github.com/paritytech/substrate", branch = "polkadot-v0.9.18" }
sp-transaction-pool = { git = "https://github.com/paritytech/substrate", branch = "polkadot-v0.9.18" }
sc-basic-authorship = { git = "https://github.com/paritytech/substrate", branch = "polkadot-v0.9.18" }
sp-inherents = { git = "https://github.com/paritytech/substrate", branch = "polkadot-v0.9.18" }
sp-timestamp = { default-features = false, git = "https://github.com/paritytech/substrate", branch = "polkadot-v0.9.18" }
sp-tracing = { git = "https://github.com/paritytech/substrate", branch = "polkadot-v0.9.18"}
=======
sc-client-api = { git = "https://github.com/paritytech/substrate", branch = "polkadot-v0.9.17" }
sp-runtime = { git = "https://github.com/paritytech/substrate", branch = "polkadot-v0.9.17" }
sp-state-machine = { git = "https://github.com/paritytech/substrate", branch = "polkadot-v0.9.17" }
serde = "1.0.126"
serde_json = "1.0"
derive_more = "0.99"
kvdb = "0.10.0"
kvdb-rocksdb = "0.14.0"
sp-trie = { git = "https://github.com/paritytech/substrate", branch = "polkadot-v0.9.17" }
sp-core = { git = "https://github.com/paritytech/substrate", branch = "polkadot-v0.9.17" }
sp-consensus = { git = "https://github.com/paritytech/substrate", branch = "polkadot-v0.9.17" }
sc-basic-authorship = { git = "https://github.com/paritytech/substrate", branch = "polkadot-v0.9.17" }
sp-inherents = { git = "https://github.com/paritytech/substrate", branch = "polkadot-v0.9.17" }
sp-timestamp = { default-features = false, git = "https://github.com/paritytech/substrate", branch = "polkadot-v0.9.17" }
sp-tracing = { git = "https://github.com/paritytech/substrate", branch = "polkadot-v0.9.17"}
>>>>>>> cdd49d3e
hash-db = "0.15.2"
tempfile = "3.1.0"
fs_extra = "1"
hex = "0.4.0"
rand = { version = "0.7.2", features = ["small_rng"] }
lazy_static = "1.4.0"
parity-util-mem = { version = "0.11.0", default-features = false, features = ["primitive-types"] }
parity-db = { version = "0.3.2" }
<<<<<<< HEAD
sc-transaction-pool = { git = "https://github.com/paritytech/substrate", branch = "polkadot-v0.9.18" }
sc-transaction-pool-api = { git = "https://github.com/paritytech/substrate", branch = "polkadot-v0.9.18" }

=======
sc-transaction-pool = { git = "https://github.com/paritytech/substrate", branch = "polkadot-v0.9.17" }
sc-transaction-pool-api = { git = "https://github.com/paritytech/substrate", branch = "polkadot-v0.9.17" }
>>>>>>> cdd49d3e
futures = { version = "0.3.4", features = ["thread-pool"] }<|MERGE_RESOLUTION|>--- conflicted
+++ resolved
@@ -14,13 +14,11 @@
 node-primitives = { version = "2.0.0", path = "../primitives" }
 node-testing = { version = "2.0.0", path = "../testing" }
 node-runtime = { version = "2.0.0", path = "../runtime" }
-<<<<<<< HEAD
 sc-client-api = { git = "https://github.com/paritytech/substrate", branch = "polkadot-v0.9.18" }
 sp-runtime = { git = "https://github.com/paritytech/substrate", branch = "polkadot-v0.9.18" }
 sp-state-machine = { git = "https://github.com/paritytech/substrate", branch = "polkadot-v0.9.18" }
 serde = "1.0.126"
 serde_json = "1.0.68"
-structopt = "0.3"
 derive_more = "0.99.2"
 kvdb = "0.11.0"
 kvdb-rocksdb = "0.15.1"
@@ -32,23 +30,6 @@
 sp-inherents = { git = "https://github.com/paritytech/substrate", branch = "polkadot-v0.9.18" }
 sp-timestamp = { default-features = false, git = "https://github.com/paritytech/substrate", branch = "polkadot-v0.9.18" }
 sp-tracing = { git = "https://github.com/paritytech/substrate", branch = "polkadot-v0.9.18"}
-=======
-sc-client-api = { git = "https://github.com/paritytech/substrate", branch = "polkadot-v0.9.17" }
-sp-runtime = { git = "https://github.com/paritytech/substrate", branch = "polkadot-v0.9.17" }
-sp-state-machine = { git = "https://github.com/paritytech/substrate", branch = "polkadot-v0.9.17" }
-serde = "1.0.126"
-serde_json = "1.0"
-derive_more = "0.99"
-kvdb = "0.10.0"
-kvdb-rocksdb = "0.14.0"
-sp-trie = { git = "https://github.com/paritytech/substrate", branch = "polkadot-v0.9.17" }
-sp-core = { git = "https://github.com/paritytech/substrate", branch = "polkadot-v0.9.17" }
-sp-consensus = { git = "https://github.com/paritytech/substrate", branch = "polkadot-v0.9.17" }
-sc-basic-authorship = { git = "https://github.com/paritytech/substrate", branch = "polkadot-v0.9.17" }
-sp-inherents = { git = "https://github.com/paritytech/substrate", branch = "polkadot-v0.9.17" }
-sp-timestamp = { default-features = false, git = "https://github.com/paritytech/substrate", branch = "polkadot-v0.9.17" }
-sp-tracing = { git = "https://github.com/paritytech/substrate", branch = "polkadot-v0.9.17"}
->>>>>>> cdd49d3e
 hash-db = "0.15.2"
 tempfile = "3.1.0"
 fs_extra = "1"
@@ -57,12 +38,7 @@
 lazy_static = "1.4.0"
 parity-util-mem = { version = "0.11.0", default-features = false, features = ["primitive-types"] }
 parity-db = { version = "0.3.2" }
-<<<<<<< HEAD
 sc-transaction-pool = { git = "https://github.com/paritytech/substrate", branch = "polkadot-v0.9.18" }
 sc-transaction-pool-api = { git = "https://github.com/paritytech/substrate", branch = "polkadot-v0.9.18" }
 
-=======
-sc-transaction-pool = { git = "https://github.com/paritytech/substrate", branch = "polkadot-v0.9.17" }
-sc-transaction-pool-api = { git = "https://github.com/paritytech/substrate", branch = "polkadot-v0.9.17" }
->>>>>>> cdd49d3e
 futures = { version = "0.3.4", features = ["thread-pool"] }